#!/usr/bin/env python3 -u
# -*- coding: utf-8 -*-
# copyright: sktime developers, BSD-3-Clause License (see LICENSE file)

# sktime supports a number of soft dependencies which are necessary for using
# a certain module but otherwise not necessary. Here we check if soft
# dependencies have been properly isolated and are not required to run other
# modules.
import pkgutil
import re
from importlib import import_module

SOFT_DEPENDENCIES = {
    "sktime.benchmarking.evaluation": ["matplotlib"],
    "sktime.forecasting.all": ["pmdarima", "fbprophet", "tbats"],
    "sktime.forecasting.arima": ["pmdarima"],
    "sktime.forecasting.hcrystalball": ["hcrystalball"],
    "sktime.forecasting.tbats": ["tbats"],
    "sktime.forecasting.bats": ["tbats"],
    "sktime.forecasting.fbprophet": ["fbprophet"],
    "sktime.classification.all": ["tsfresh"],
    "sktime.regression.all": ["tsfresh"],
    "sktime.transformations.panel.tsfresh": ["tsfresh"],
    "sktime.transformations.series.matrix_profile": ["stumpy"],
<<<<<<< HEAD
    "sktime.classification.signature_based": ["esig"],
    "sktime.transformations.panel.signature_based": ["esig"],
=======
    "sktime.clustering.evaluation._plot_clustering": ["matplotlib"],
>>>>>>> 304015c8
}
MODULES_TO_IGNORE = ("sktime.contrib", "sktime.utils._testing")


def _is_test(module):
    module_parts = module.split(".")
    return any(part in ("tests", "test") for part in module_parts)


def _is_ignored(module):
    return any(module_to_ignore in module for module_to_ignore in MODULES_TO_IGNORE)


def _extract_dependency_from_error_msg(msg):
    # We raise an user-friendly error if a soft dependency is missing in the
    # `check_soft_dependencies` function. In the error message, the missing
    # dependency is printed in single quotation marks, so we can use that here to
    # extract and return the dependency name.
    match = re.search(r"\'(.+?)\'", msg)
    if match:
        return match.group(1)
    else:
        raise ValueError("No dependency found in error msg.")


for _, module, _ in pkgutil.walk_packages(path=["./sktime/"], prefix="sktime."):

    # Skip tests and some modules which we ignore here
    if _is_test(module) or _is_ignored(module):
        continue

    # We try importing all modules and catch exceptions due to missing dependencies
    try:
        import_module(module)
    except ModuleNotFoundError as e:
        error_msg = str(e)

        # Check if appropriate exception with useful error message is raised as
        # defined in the `_check_soft_dependencies` function
        expected_error_msg = (
            "is a soft dependency and not included in the sktime installation"
        )
        if expected_error_msg not in error_msg:
            raise RuntimeError(
                f"The module: {module} seems to require a soft "
                f"dependency, but does not raise an appropriate error "
                f"message when the soft dependency is missing. Please "
                f"use our `_check_soft_dependencies` function to "
                f"raise a more appropriate error message."
            ) from e

        # If the error is raised in a module which does depend on a soft dependency,
        # we ignore and skip it
        dependencies = SOFT_DEPENDENCIES.get(module, [])
        if any(dependency in error_msg for dependency in dependencies):
            continue

        # Otherwise we raise an error
        dependency = _extract_dependency_from_error_msg(error_msg)
        raise ModuleNotFoundError(
            f"The module: {module} should not require any soft dependencies, "
            f"but tried importing: '{dependency}'. Make sure soft dependencies are "
            f"properly isolated."
        ) from e<|MERGE_RESOLUTION|>--- conflicted
+++ resolved
@@ -22,12 +22,9 @@
     "sktime.regression.all": ["tsfresh"],
     "sktime.transformations.panel.tsfresh": ["tsfresh"],
     "sktime.transformations.series.matrix_profile": ["stumpy"],
-<<<<<<< HEAD
     "sktime.classification.signature_based": ["esig"],
     "sktime.transformations.panel.signature_based": ["esig"],
-=======
     "sktime.clustering.evaluation._plot_clustering": ["matplotlib"],
->>>>>>> 304015c8
 }
 MODULES_TO_IGNORE = ("sktime.contrib", "sktime.utils._testing")
 
