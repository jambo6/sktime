--- conflicted
+++ resolved
@@ -17,16 +17,6 @@
 
 from pkg_resources import parse_version
 
-<<<<<<< HEAD
-NUMPY_MIN_VERSION = "1.17.0"
-SCIPY_MIN_VERSION = "1.2.0"
-JOBLIB_MIN_VERSION = "0.13"
-PANDAS_MIN_VERSION = "0.24.0"
-SKLEARN_MIN_VERSION = "0.21.0"
-STATSMODELS_MIN_VERSION = "0.11.0"
-SCIKIT_POSTHOCS_MIN_VERSION = "0.5.0"
-NUMBA_MIN_VERSION = "0.47"
-=======
 MIN_PYTHON_VERSION = "3.6"
 MIN_REQUIREMENTS = {
     "numpy": "1.18.0",
@@ -34,7 +24,6 @@
     "scikit-learn": "0.22.0",
     "statsmodels": "0.11.0"
 }
->>>>>>> ab16d467
 
 HERE = os.path.abspath(os.path.dirname(__file__))
 
@@ -94,13 +83,8 @@
     'tests': [
         'pytest',
         'pytest-cov',
-<<<<<<< HEAD
-        'pmdarima'
-        'tsfresh'
-=======
         'tsfresh',
         'pmdarima'
->>>>>>> ab16d467
     ],
     'docs': [
         'sphinx',
