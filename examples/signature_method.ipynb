{
 "cells": [
  {
   "cell_type": "markdown",
   "metadata": {},
   "source": [
    "# The Signature Method with Sktime\n",
    "\n",
    "The ‘signature method’ refers to a collection of feature extraction techniques for multimodal sequential data, derived from the theory of controlled differential equations. In recent years, a large number of modifications have been suggested to the signature method so as to improve some aspect of it. \n",
    "\n",
    "In the paper [\"A Generalised Signature Method for Time-Series\"](https://arxiv.org/abs/2006.00873) [1] the authors collated the vast majority of these modifications into a single document and ran a large hyper-parameter study over the multivariate UEA datasets to build a generic signature algorithm that is expected to work well on a wide range of datasets. We implement the best practice results from this study as the default starting values for our hyperparameters in the `SignatureClassifier` module. \n"
   ]
  },
  {
   "cell_type": "markdown",
   "metadata": {},
   "source": [
    "## The Path Signature\n",
    "At the heart of the signature method is the so-called \"signature transform\".\n",
    "\n",
    "A path $X$ of finite length in $\\textit{d}$ dimensions can be described by the mapping $X:[a, b]\\rightarrow\\mathbb{R}$ $\\!\\!^d$, or in terms of co-ordinates $X=(X^1_t, X^2_t, ...,X^d_t)$, where each coordinate $X^i_t$ is real-valued and parameterised by $t\\in[a,b]$.\n",
    "\n",
    "The **signature transform** $S$ of a path $X$ is defined as an infinite sequence of values:\n",
    "\\begin{equation} \n",
    "    S(X)_{a, b} = (1, S(X)_{a, b}^1, S(X)_{a, b}^2, ..., S(X)_{a, b}^d, S(X)_{a,b}^{1, 1}, S(X)_{a,b}^{1, 2}, ...),\n",
    "    \\label{eq:path_signature}\n",
    "\\end{equation}\n",
    "where each term is a $k$-fold iterated integral of $X$ with multi-index $i_1,...,i_k$:\n",
    "\\begin{equation}\n",
    "    S(X)_{a, b}^{i_1,...,i_k} = \\int_{a<t_k<b}...\\int_{a<t_1<t_2} \\mathrm{d}X_{t_1}^{i_1}...\\mathrm{d}X_{t_k}^{i_k}.\n",
    "    \\label{eq:sig_moments}\n",
    "\\end{equation}\n",
    "This defines a graded sequence of numbers associated with a path which is known to characterise it up to a generalised form of reparameterisation [2]. One can think of the signature as a collection of summary statistics that determine a path (almost) uniquely. Furthermore, any continuous function on the path $X$ can be approximated arbitrarily well as a linear function on its signature [3]; the signature unravels the non-linearities on functions on the space of unparameterised paths. "
   ]
  },
  {
   "cell_type": "markdown",
   "metadata": {},
   "source": [
    "### A Visualisation\n",
    "To give an idea of what the signature terms represent physically, we consider a patient in an ICU where we are tracking their systolic blood pressure (SBP) and heart rate (HR) changing in time. This can be represented as a path in $\\mathbb{R}^3$.\n",
    "\n",
    "![signature_visualisation](img/signatures_term_visualisation.png)\n",
    "\n",
    "The plot above sketches two scenarios of how such a path might look. We are assuming here an implicit time dimension for each plot such that the path is traversed from left to right along the blue line. \n",
    "\n",
    "#### Depth 1:\n",
    "The signature terms to depth 1 are simply the changes of each of the variables over the interval, in the image this is the $\\Delta \\text{HR}$ and $\\Delta \\text{SBP}$ terms. Note that these values are the same in each case.\n",
    "\n",
    "#### Depth 2: \n",
    "The second level gives us the signed areas (the shaded orange regions), where the orientation of the left most plot is such that the negatively signed area is produced whereas the second gives the positive value, and thus, at order 2 in the signature we now have sufficient information to discriminate between these two situations where in the first rise in heart rate occurs before (or at least, initially faster than) the rise in blood pressure, and vice versa.\n",
    "\n",
    "\n",
    "#### Depth > 2: \n",
    "Depths larger than 2 become significantly more difficult to visualise graphically, however the idea is similar to that of the depth 2 case where we saw that the signature produced information on whther the increase in HR or SBP appeared to be happening first, along with some numerical quantification of how much this was happening. At higher orders the signature is doing something similar, but now with three events, rather than two. The signature picks out structural information regarding the order in which events occur. "
   ]
  },
  {
   "cell_type": "markdown",
   "metadata": {},
   "source": [
    "### The Signature in Time-Series Analysis\n",
    "The signature is a natural tool to apply in problems related to time-series analysis. As described above it can convert multi-dimensional time-series data into static features that represent information about the sequential nature of the time-series, that can be fed through a standard machine learning model. \n",
    "\n",
    "A simplistic view of how this works is as follows:\n",
    "\\begin{equation}\n",
    "    \\text{Model}(\\text{Signature}(\\text{Sequential data}))) = \\text{Predictions}\n",
    "\\end{equation}"
   ]
  },
  {
   "cell_type": "markdown",
   "metadata": {},
   "source": [
    "## Considered Signature Variations\n",
    "Again, following the work in [1] we group the variations on the siganture method conceptually into:\n",
    "\n",
    "- **Augmentations** - Transformation of an input sequence or time series into one or more new sequences, so that the signature will return different information about the path.\n",
    "- **Windows** - Windowing operations, so that the signature can act with some locality.\n",
    "- **Transforms** - The choice between the signature or the logsignature transformation.\n",
    "- **Rescalings** - Method of signature rescaling.\n",
    "\n",
    "This is neatly represented in the following graphic, where $\\phi$ represents the augmentation, $W^{i, j}$ the windowing operation, $S^N$ the signature, and $\\rho_{\\text{pre}/\\text{post}}$ the rescalig method. \n",
    "\n",
    "<img class=\"center\" src=\"img/signatures_generalised_method.png\" width=\"500\"/>\n",
    "\n",
    "\n",
    "Please refer to the full paper for a more comprehensive exploration into what each of these groupings means. "
   ]
  },
  {
   "cell_type": "markdown",
   "metadata": {},
   "source": [
    "## The Sktime Modules\n",
    "We now give an introduction to the classification and transformation modules included in th sktime interface, along with an example to show how to perform efficient hyperparameter optimisation that was found to give good results in [1]. "
   ]
  },
  {
   "cell_type": "code",
<<<<<<< HEAD
   "execution_count": 4,
   "metadata": {},
   "outputs": [],
   "source": [
    "import sys; sys.path.append('../')"
   ]
  },
  {
   "cell_type": "code",
   "execution_count": 5,
=======
   "execution_count": 2,
>>>>>>> 64bc76bf
   "metadata": {},
   "outputs": [],
   "source": [
    "# Some additional imports we will use\n",
<<<<<<< HEAD
=======
    "# import sys; sys.path.append('../')\n",
>>>>>>> 64bc76bf
    "from sktime.datasets import load_gunpoint\n",
    "from sklearn.ensemble import RandomForestClassifier\n",
    "from sklearn.metrics import accuracy_score"
   ]
  },
  {
   "cell_type": "code",
<<<<<<< HEAD
   "execution_count": 7,
=======
   "execution_count": 3,
>>>>>>> 64bc76bf
   "metadata": {},
   "outputs": [],
   "source": [
    "# Load an example dataset\n",
    "train_x, train_y = load_gunpoint(split='train', return_X_y=True)\n",
<<<<<<< HEAD
    "test_x, test_y = load_gunpoint(split='train', return_X_y=True)"
=======
    "test_x, test_y = load_gunpoint(split='test', return_X_y=True)"
>>>>>>> 64bc76bf
   ]
  },
  {
   "cell_type": "markdown",
   "metadata": {},
   "source": [
    "### Overview\n",
    "We provide the following:\n",
    "- **sktime.transformers.series_as_features.signature_based.signature_based.GeneralisedSignatureMethod** - An sklearn transformer that provides the functionality to apply the signature method with some choice of variations as noted above. \n",
    "- **sktime.classification.signature_based._signature_classifier.SignatureClassifier** - This provides a simple interface to append a classifier to the GeneralisedSignatureTransform class. \n",
    "- **sktime.classification.signature_based._signature_classifier.basic_signature_hyperopt** - Wraps the SignatureClassification in the hyperparameter optimization routine used in [1]. Thus it allows the user to build what is likely to be a high-performing signature model in a \"hands-free\" way. It can also be used as boilerplate code for building more complex/dataset specific signature models. "
   ]
  },
  {
   "cell_type": "code",
<<<<<<< HEAD
   "execution_count": 8,
   "metadata": {},
   "outputs": [
    {
     "ename": "ModuleNotFoundError",
     "evalue": "No module named 'signatory'. \nsignatory is a soft dependency and not included in the sktime installation.\nPlease run `pip install signatory`. Alternatively, to install all soft dependencies, run `pip install sktime[all_extras]`",
     "output_type": "error",
     "traceback": [
      "\u001b[0;31m---------------------------------------------------------------------------\u001b[0m",
      "\u001b[0;31mModuleNotFoundError\u001b[0m                       Traceback (most recent call last)",
      "\u001b[0;32m~/Documents/PhD/code/actual/sktime/sktime/utils/check_imports.py\u001b[0m in \u001b[0;36m_check_soft_dependencies\u001b[0;34m(*packages)\u001b[0m\n\u001b[1;32m     22\u001b[0m         \u001b[0;32mtry\u001b[0m\u001b[0;34m:\u001b[0m\u001b[0;34m\u001b[0m\u001b[0;34m\u001b[0m\u001b[0m\n\u001b[0;32m---> 23\u001b[0;31m             \u001b[0mimport_module\u001b[0m\u001b[0;34m(\u001b[0m\u001b[0mpackage\u001b[0m\u001b[0;34m)\u001b[0m\u001b[0;34m\u001b[0m\u001b[0;34m\u001b[0m\u001b[0m\n\u001b[0m\u001b[1;32m     24\u001b[0m         \u001b[0;32mexcept\u001b[0m \u001b[0mModuleNotFoundError\u001b[0m \u001b[0;32mas\u001b[0m \u001b[0me\u001b[0m\u001b[0;34m:\u001b[0m\u001b[0;34m\u001b[0m\u001b[0;34m\u001b[0m\u001b[0m\n",
      "\u001b[0;32m/usr/local/Cellar/python/3.7.6_1/Frameworks/Python.framework/Versions/3.7/lib/python3.7/importlib/__init__.py\u001b[0m in \u001b[0;36mimport_module\u001b[0;34m(name, package)\u001b[0m\n\u001b[1;32m    126\u001b[0m             \u001b[0mlevel\u001b[0m \u001b[0;34m+=\u001b[0m \u001b[0;36m1\u001b[0m\u001b[0;34m\u001b[0m\u001b[0;34m\u001b[0m\u001b[0m\n\u001b[0;32m--> 127\u001b[0;31m     \u001b[0;32mreturn\u001b[0m \u001b[0m_bootstrap\u001b[0m\u001b[0;34m.\u001b[0m\u001b[0m_gcd_import\u001b[0m\u001b[0;34m(\u001b[0m\u001b[0mname\u001b[0m\u001b[0;34m[\u001b[0m\u001b[0mlevel\u001b[0m\u001b[0;34m:\u001b[0m\u001b[0;34m]\u001b[0m\u001b[0;34m,\u001b[0m \u001b[0mpackage\u001b[0m\u001b[0;34m,\u001b[0m \u001b[0mlevel\u001b[0m\u001b[0;34m)\u001b[0m\u001b[0;34m\u001b[0m\u001b[0;34m\u001b[0m\u001b[0m\n\u001b[0m\u001b[1;32m    128\u001b[0m \u001b[0;34m\u001b[0m\u001b[0m\n",
      "\u001b[0;32m/usr/local/Cellar/python/3.7.6_1/Frameworks/Python.framework/Versions/3.7/lib/python3.7/importlib/_bootstrap.py\u001b[0m in \u001b[0;36m_gcd_import\u001b[0;34m(name, package, level)\u001b[0m\n",
      "\u001b[0;32m/usr/local/Cellar/python/3.7.6_1/Frameworks/Python.framework/Versions/3.7/lib/python3.7/importlib/_bootstrap.py\u001b[0m in \u001b[0;36m_find_and_load\u001b[0;34m(name, import_)\u001b[0m\n",
      "\u001b[0;32m/usr/local/Cellar/python/3.7.6_1/Frameworks/Python.framework/Versions/3.7/lib/python3.7/importlib/_bootstrap.py\u001b[0m in \u001b[0;36m_find_and_load_unlocked\u001b[0;34m(name, import_)\u001b[0m\n",
      "\u001b[0;31mModuleNotFoundError\u001b[0m: No module named 'signatory'",
      "\nThe above exception was the direct cause of the following exception:\n",
      "\u001b[0;31mModuleNotFoundError\u001b[0m                       Traceback (most recent call last)",
      "\u001b[0;32m<ipython-input-8-81d033bd13c0>\u001b[0m in \u001b[0;36m<module>\u001b[0;34m\u001b[0m\n\u001b[0;32m----> 1\u001b[0;31m \u001b[0;32mfrom\u001b[0m \u001b[0msktime\u001b[0m\u001b[0;34m.\u001b[0m\u001b[0mtransformers\u001b[0m\u001b[0;34m.\u001b[0m\u001b[0mseries_as_features\u001b[0m\u001b[0;34m.\u001b[0m\u001b[0msignature_based\u001b[0m \u001b[0;32mimport\u001b[0m \u001b[0mGeneralisedSignatureMethod\u001b[0m\u001b[0;34m\u001b[0m\u001b[0;34m\u001b[0m\u001b[0m\n\u001b[0m\u001b[1;32m      2\u001b[0m \u001b[0;32mfrom\u001b[0m \u001b[0msktime\u001b[0m\u001b[0;34m.\u001b[0m\u001b[0mclassification\u001b[0m\u001b[0;34m.\u001b[0m\u001b[0msignature_based\u001b[0m \u001b[0;32mimport\u001b[0m \u001b[0mSignatureClassifier\u001b[0m\u001b[0;34m,\u001b[0m \u001b[0mbasic_signature_hyperopt\u001b[0m\u001b[0;34m\u001b[0m\u001b[0;34m\u001b[0m\u001b[0m\n",
      "\u001b[0;32m~/Documents/PhD/code/actual/sktime/sktime/transformers/series_as_features/signature_based/__init__.py\u001b[0m in \u001b[0;36m<module>\u001b[0;34m\u001b[0m\n\u001b[1;32m      1\u001b[0m \u001b[0;31m# -*- coding: utf-8 -*-\u001b[0m\u001b[0;34m\u001b[0m\u001b[0;34m\u001b[0m\u001b[0;34m\u001b[0m\u001b[0m\n\u001b[1;32m      2\u001b[0m \u001b[0m__all__\u001b[0m \u001b[0;34m=\u001b[0m \u001b[0;34m[\u001b[0m\u001b[0;34m\"GeneralisedSignatureMethod\"\u001b[0m\u001b[0;34m]\u001b[0m\u001b[0;34m\u001b[0m\u001b[0;34m\u001b[0m\u001b[0m\n\u001b[0;32m----> 3\u001b[0;31m from sktime.transformers.series_as_features.signature_based._signature_method import (\n\u001b[0m\u001b[1;32m      4\u001b[0m     \u001b[0mGeneralisedSignatureMethod\u001b[0m\u001b[0;34m,\u001b[0m\u001b[0;34m\u001b[0m\u001b[0;34m\u001b[0m\u001b[0m\n\u001b[1;32m      5\u001b[0m )\n",
      "\u001b[0;32m~/Documents/PhD/code/actual/sktime/sktime/transformers/series_as_features/signature_based/_signature_method.py\u001b[0m in \u001b[0;36m<module>\u001b[0;34m\u001b[0m\n\u001b[1;32m      2\u001b[0m \u001b[0;32mfrom\u001b[0m \u001b[0msklearn\u001b[0m\u001b[0;34m.\u001b[0m\u001b[0mpipeline\u001b[0m \u001b[0;32mimport\u001b[0m \u001b[0mPipeline\u001b[0m\u001b[0;34m\u001b[0m\u001b[0;34m\u001b[0m\u001b[0m\n\u001b[1;32m      3\u001b[0m \u001b[0;32mfrom\u001b[0m \u001b[0msktime\u001b[0m\u001b[0;34m.\u001b[0m\u001b[0mtransformers\u001b[0m\u001b[0;34m.\u001b[0m\u001b[0mseries_as_features\u001b[0m\u001b[0;34m.\u001b[0m\u001b[0mbase\u001b[0m \u001b[0;32mimport\u001b[0m \u001b[0mBaseSeriesAsFeaturesTransformer\u001b[0m\u001b[0;34m\u001b[0m\u001b[0;34m\u001b[0m\u001b[0m\n\u001b[0;32m----> 4\u001b[0;31m from sktime.transformers.series_as_features.signature_based._compute import (\n\u001b[0m\u001b[1;32m      5\u001b[0m     \u001b[0m_WindowSignatureTransform\u001b[0m\u001b[0;34m,\u001b[0m\u001b[0;34m\u001b[0m\u001b[0;34m\u001b[0m\u001b[0m\n\u001b[1;32m      6\u001b[0m )\n",
      "\u001b[0;32m~/Documents/PhD/code/actual/sktime/sktime/transformers/series_as_features/signature_based/_compute.py\u001b[0m in \u001b[0;36m<module>\u001b[0;34m\u001b[0m\n\u001b[1;32m      7\u001b[0m \u001b[0;32mfrom\u001b[0m \u001b[0msktime\u001b[0m\u001b[0;34m.\u001b[0m\u001b[0mtransformers\u001b[0m\u001b[0;34m.\u001b[0m\u001b[0mseries_as_features\u001b[0m\u001b[0;34m.\u001b[0m\u001b[0mbase\u001b[0m \u001b[0;32mimport\u001b[0m \u001b[0mBaseSeriesAsFeaturesTransformer\u001b[0m\u001b[0;34m\u001b[0m\u001b[0;34m\u001b[0m\u001b[0m\n\u001b[1;32m      8\u001b[0m \u001b[0;32mfrom\u001b[0m \u001b[0msktime\u001b[0m\u001b[0;34m.\u001b[0m\u001b[0mtransformers\u001b[0m\u001b[0;34m.\u001b[0m\u001b[0mseries_as_features\u001b[0m\u001b[0;34m.\u001b[0m\u001b[0msignature_based\u001b[0m\u001b[0;34m.\u001b[0m\u001b[0m_window\u001b[0m \u001b[0;32mimport\u001b[0m \u001b[0mwindow_getter\u001b[0m\u001b[0;34m\u001b[0m\u001b[0;34m\u001b[0m\u001b[0m\n\u001b[0;32m----> 9\u001b[0;31m from sktime.transformers.series_as_features.signature_based._rescaling import (\n\u001b[0m\u001b[1;32m     10\u001b[0m     \u001b[0mrescale_path\u001b[0m\u001b[0;34m,\u001b[0m\u001b[0;34m\u001b[0m\u001b[0;34m\u001b[0m\u001b[0m\n\u001b[1;32m     11\u001b[0m     \u001b[0mrescale_signature\u001b[0m\u001b[0;34m,\u001b[0m\u001b[0;34m\u001b[0m\u001b[0;34m\u001b[0m\u001b[0m\n",
      "\u001b[0;32m~/Documents/PhD/code/actual/sktime/sktime/transformers/series_as_features/signature_based/_rescaling.py\u001b[0m in \u001b[0;36m<module>\u001b[0;34m\u001b[0m\n\u001b[1;32m     20\u001b[0m \u001b[0;32mfrom\u001b[0m \u001b[0msktime\u001b[0m\u001b[0;34m.\u001b[0m\u001b[0mutils\u001b[0m\u001b[0;34m.\u001b[0m\u001b[0mcheck_imports\u001b[0m \u001b[0;32mimport\u001b[0m \u001b[0m_check_soft_dependencies\u001b[0m\u001b[0;34m\u001b[0m\u001b[0;34m\u001b[0m\u001b[0m\n\u001b[1;32m     21\u001b[0m \u001b[0;34m\u001b[0m\u001b[0m\n\u001b[0;32m---> 22\u001b[0;31m \u001b[0m_check_soft_dependencies\u001b[0m\u001b[0;34m(\u001b[0m\u001b[0;34m\"torch\"\u001b[0m\u001b[0;34m,\u001b[0m \u001b[0;34m\"signatory\"\u001b[0m\u001b[0;34m)\u001b[0m\u001b[0;34m\u001b[0m\u001b[0;34m\u001b[0m\u001b[0m\n\u001b[0m\u001b[1;32m     23\u001b[0m \u001b[0;32mimport\u001b[0m \u001b[0mtorch\u001b[0m  \u001b[0;31m# noqa: E402\u001b[0m\u001b[0;34m\u001b[0m\u001b[0;34m\u001b[0m\u001b[0m\n\u001b[1;32m     24\u001b[0m \u001b[0;32mimport\u001b[0m \u001b[0msignatory\u001b[0m  \u001b[0;31m# noqa: E402\u001b[0m\u001b[0;34m\u001b[0m\u001b[0;34m\u001b[0m\u001b[0m\n",
      "\u001b[0;32m~/Documents/PhD/code/actual/sktime/sktime/utils/check_imports.py\u001b[0m in \u001b[0;36m_check_soft_dependencies\u001b[0;34m(*packages)\u001b[0m\n\u001b[1;32m     30\u001b[0m                 \u001b[0;34mf\"soft dependencies, run `pip install sktime[all_extras]`\"\u001b[0m\u001b[0;34m\u001b[0m\u001b[0;34m\u001b[0m\u001b[0m\n\u001b[1;32m     31\u001b[0m             )\n\u001b[0;32m---> 32\u001b[0;31m             \u001b[0;32mraise\u001b[0m \u001b[0mModuleNotFoundError\u001b[0m\u001b[0;34m(\u001b[0m\u001b[0mmsg\u001b[0m\u001b[0;34m)\u001b[0m \u001b[0;32mfrom\u001b[0m \u001b[0me\u001b[0m\u001b[0;34m\u001b[0m\u001b[0;34m\u001b[0m\u001b[0m\n\u001b[0m",
      "\u001b[0;31mModuleNotFoundError\u001b[0m: No module named 'signatory'. \nsignatory is a soft dependency and not included in the sktime installation.\nPlease run `pip install signatory`. Alternatively, to install all soft dependencies, run `pip install sktime[all_extras]`"
     ]
    }
   ],
=======
   "execution_count": 4,
   "metadata": {},
   "outputs": [],
>>>>>>> 64bc76bf
   "source": [
    "from sktime.transformers.series_as_features.signature_based import GeneralisedSignatureMethod\n",
    "from sktime.classification.signature_based import SignatureClassifier, basic_signature_hyperopt"
   ]
  },
  {
   "cell_type": "markdown",
   "metadata": {},
   "source": [
    "### Example 1: Sequential Data -> Signature Features.\n",
    "Here we will give a very simple example of converting the sequential 3D GunPoint data of shape [num_batch, series_length, num_features] -> [num_batch, signature_features]."
   ]
  },
  {
   "cell_type": "code",
<<<<<<< HEAD
   "execution_count": null,
   "metadata": {},
   "outputs": [],
=======
   "execution_count": 5,
   "metadata": {},
   "outputs": [
    {
     "name": "stdout",
     "output_type": "stream",
     "text": [
      "Raw data shape is: (50, 1)\n",
      "Signature shape is: (50, 14)\n"
     ]
    }
   ],
>>>>>>> 64bc76bf
   "source": [
    "# First build a very simple signature transform module\n",
    "signature_transform = GeneralisedSignatureMethod(\n",
    "    scaling=None,                        \n",
    "    augmentation_list=('addtime'),\n",
    "    window_name='global',\n",
    "    window_depth=None,\n",
    "    window_length=None,\n",
    "    window_step=None,\n",
    "    rescaling=None,\n",
    "    sig_tfm='signature',\n",
    "    depth=3\n",
    ")\n",
    "\n",
    "# The simply transform the stream data\n",
    "print('Raw data shape is: {}'.format(train_x.shape))\n",
    "train_signature_x = signature_transform.fit_transform(train_x)\n",
    "print('Signature shape is: {}'.format(train_signature_x.shape))"
   ]
  },
  {
   "cell_type": "markdown",
   "metadata": {},
   "source": [
    "It then becomes extremely easy to build a time-series classification model. For example:"
   ]
  },
  {
   "cell_type": "code",
<<<<<<< HEAD
   "execution_count": null,
   "metadata": {},
   "outputs": [],
=======
   "execution_count": 8,
   "metadata": {},
   "outputs": [
    {
     "name": "stdout",
     "output_type": "stream",
     "text": [
      "Accuracy: 76.7%\n"
     ]
    }
   ],
>>>>>>> 64bc76bf
   "source": [
    "# Train\n",
    "model = RandomForestClassifier()\n",
    "model.fit(train_signature_x, train_y)\n",
    "\n",
    "# Evaluate\n",
    "test_signature_x = signature_transform.transform(test_x)\n",
    "test_pred = model.predict(test_signature_x)\n",
<<<<<<< HEAD
    "print('Accuracy: {:.3f}%'.format(accuracy_score(test_y, test_pred)))"
=======
    "print('Accuracy: {:.1f}%'.format(100 * accuracy_score(test_y, test_pred)))"
>>>>>>> 64bc76bf
   ]
  },
  {
   "cell_type": "markdown",
   "metadata": {},
   "source": [
    "### Example 2: Fine Tuning the Generalised Model\n",
    "As previously mentioned, in [1] the authors performed a large hyperparameter search over the signature variations on the full UEA archive to develop a 'Best Practices' approach to building a model. This required some fine tuning over the following parameters, as they were found to be very dataset specific: \n",
    "- `depth` over [1, 2, 3, 4, 5, 6]\n",
    "- `window_depth` over [2, 3, 4]\n",
    "- `RandomForestClassifier` hyperparamters.\n",
    "\n",
    "Here we show how this is easily done using the sktime framework. "
   ]
  },
  {
   "cell_type": "code",
<<<<<<< HEAD
   "execution_count": 5,
   "metadata": {},
   "outputs": [
    {
     "ename": "NameError",
     "evalue": "name 'RandomForestClassifier' is not defined",
     "output_type": "error",
     "traceback": [
      "\u001b[0;31m---------------------------------------------------------------------------\u001b[0m",
      "\u001b[0;31mNameError\u001b[0m                                 Traceback (most recent call last)",
      "\u001b[0;32m<ipython-input-5-593c3f0a1846>\u001b[0m in \u001b[0;36m<module>\u001b[0;34m\u001b[0m\n\u001b[1;32m      4\u001b[0m \u001b[0;34m\u001b[0m\u001b[0m\n\u001b[1;32m      5\u001b[0m \u001b[0;31m# Random forests found to perform very well in general\u001b[0m\u001b[0;34m\u001b[0m\u001b[0;34m\u001b[0m\u001b[0;34m\u001b[0m\u001b[0m\n\u001b[0;32m----> 6\u001b[0;31m \u001b[0mclassifier\u001b[0m \u001b[0;34m=\u001b[0m \u001b[0mRandomForestClassifier\u001b[0m\u001b[0;34m(\u001b[0m\u001b[0;34m)\u001b[0m\u001b[0;34m\u001b[0m\u001b[0;34m\u001b[0m\u001b[0m\n\u001b[0m\u001b[1;32m      7\u001b[0m \u001b[0;34m\u001b[0m\u001b[0m\n\u001b[1;32m      8\u001b[0m \u001b[0;31m# The grid to be passed to an sklearn gridsearch\u001b[0m\u001b[0;34m\u001b[0m\u001b[0;34m\u001b[0m\u001b[0;34m\u001b[0m\u001b[0m\n",
      "\u001b[0;31mNameError\u001b[0m: name 'RandomForestClassifier' is not defined"
     ]
    }
   ],
=======
   "execution_count": 9,
   "metadata": {},
   "outputs": [],
   "source": [
    "from sklearn.model_selection import StratifiedKFold, RandomizedSearchCV"
   ]
  },
  {
   "cell_type": "code",
   "execution_count": null,
   "metadata": {},
   "outputs": [],
>>>>>>> 64bc76bf
   "source": [
    "# Some params\n",
    "n_cv_splits = 5\n",
    "n_gs_iter = 20\n",
    "\n",
    "# Random forests found to perform very well in general\n",
    "classifier = RandomForestClassifier()\n",
    "\n",
    "# The grid to be passed to an sklearn gridsearch\n",
    "signature_grid = {\n",
    "    # Signature params\n",
    "    'scaling': ['stdsc'],\n",
    "    'depth': [1, 2, 3, 4, 5, 6],\n",
    "    'window_name': ['dyadic'],\n",
    "    'augmentation_list': [['basepoint', 'addtime']],\n",
<<<<<<< HEAD
    "    'window_depth': [1, 2, 3, 4],\n",
=======
    "    'window_depth': [1, 2, 3],\n",
>>>>>>> 64bc76bf
    "    'rescaling': ['post'],\n",
    "\n",
    "    # Classifier and classifier params\n",
    "    'classifier': [classifier],\n",
    "    'classifier__n_estimators': [50, 100, 500, 1000],\n",
    "    'classifier__max_depth': [2, 4, 6, 8, 12, 16, 24, 32, 45, 60, 80, 100]\n",
    "}\n",
    "\n",
    "# Initialise the estimator\n",
    "estimator = SignatureClassifier()\n",
    "\n",
    "# Run a random grid search and return the gs object\n",
    "cv = StratifiedKFold(n_splits=n_cv_splits)\n",
    "gs = RandomizedSearchCV(estimator, signature_grid, cv=n_cv_splits, n_iter=n_gs_iter)\n",
    "gs.fit(train_x, train_y)\n",
    "\n",
    "# Get the best classifier\n",
    "best_classifier = gs.best_estimator_\n",
    "\n",
    "# Evaluate\n",
    "train_preds = best_classifier.predict(train_x)\n",
    "test_preds = best_classifier.predict(test_x)\n",
    "train_score = accuracy_score(train_y, train_preds)\n",
    "test_score = accuracy_score(test_y, test_preds)\n",
    "print('Train acc: {:.3f}%  |  Test acc: {:.3f}%'.format(train_score * 100, test_score * 100))"
   ]
  },
  {
   "cell_type": "markdown",
   "metadata": {},
   "source": [
    "### Example 3: Using the `basic_signature_hyperopt` Function\n",
    "For a quick and easy model, the code in 2 has been but into the `basic_signature_hyperopt` function allowing for 1 line training and hyperparameter searching. "
   ]
  },
  {
   "cell_type": "code",
   "execution_count": 6,
   "metadata": {},
   "outputs": [
    {
     "ename": "NameError",
     "evalue": "name 'basic_signature_hyperopt' is not defined",
     "output_type": "error",
     "traceback": [
<<<<<<< HEAD
      "\u001b[0;31m---------------------------------------------------------------------------\u001b[0m",
      "\u001b[0;31mNameError\u001b[0m                                 Traceback (most recent call last)",
      "\u001b[0;32m<ipython-input-6-290d01d336de>\u001b[0m in \u001b[0;36m<module>\u001b[0;34m\u001b[0m\n\u001b[1;32m      1\u001b[0m \u001b[0;31m# This is the same as running the non-evaluation code in Example 2\u001b[0m\u001b[0;34m\u001b[0m\u001b[0;34m\u001b[0m\u001b[0;34m\u001b[0m\u001b[0m\n\u001b[0;32m----> 2\u001b[0;31m \u001b[0mbest_model\u001b[0m \u001b[0;34m=\u001b[0m \u001b[0mbasic_signature_hyperopt\u001b[0m\u001b[0;34m(\u001b[0m\u001b[0mtrain_x\u001b[0m\u001b[0;34m,\u001b[0m \u001b[0mtrain_y\u001b[0m\u001b[0;34m)\u001b[0m\u001b[0;34m\u001b[0m\u001b[0;34m\u001b[0m\u001b[0m\n\u001b[0m\u001b[1;32m      3\u001b[0m \u001b[0;34m\u001b[0m\u001b[0m\n\u001b[1;32m      4\u001b[0m \u001b[0;31m# Evaluate\u001b[0m\u001b[0;34m\u001b[0m\u001b[0;34m\u001b[0m\u001b[0;34m\u001b[0m\u001b[0m\n\u001b[1;32m      5\u001b[0m \u001b[0mtrain_preds\u001b[0m \u001b[0;34m=\u001b[0m \u001b[0mbest_classifier\u001b[0m\u001b[0;34m.\u001b[0m\u001b[0mpredict\u001b[0m\u001b[0;34m(\u001b[0m\u001b[0mtrain_x\u001b[0m\u001b[0;34m)\u001b[0m\u001b[0;34m\u001b[0m\u001b[0;34m\u001b[0m\u001b[0m\n",
      "\u001b[0;31mNameError\u001b[0m: name 'basic_signature_hyperopt' is not defined"
=======
      "\u001B[0;31m---------------------------------------------------------------------------\u001B[0m",
      "\u001B[0;31mNameError\u001B[0m                                 Traceback (most recent call last)",
      "\u001B[0;32m<ipython-input-6-290d01d336de>\u001B[0m in \u001B[0;36m<module>\u001B[0;34m\u001B[0m\n\u001B[1;32m      1\u001B[0m \u001B[0;31m# This is the same as running the non-evaluation code in Example 2\u001B[0m\u001B[0;34m\u001B[0m\u001B[0;34m\u001B[0m\u001B[0;34m\u001B[0m\u001B[0m\n\u001B[0;32m----> 2\u001B[0;31m \u001B[0mbest_model\u001B[0m \u001B[0;34m=\u001B[0m \u001B[0mbasic_signature_hyperopt\u001B[0m\u001B[0;34m(\u001B[0m\u001B[0mtrain_x\u001B[0m\u001B[0;34m,\u001B[0m \u001B[0mtrain_y\u001B[0m\u001B[0;34m)\u001B[0m\u001B[0;34m\u001B[0m\u001B[0;34m\u001B[0m\u001B[0m\n\u001B[0m\u001B[1;32m      3\u001B[0m \u001B[0;34m\u001B[0m\u001B[0m\n\u001B[1;32m      4\u001B[0m \u001B[0;31m# Evaluate\u001B[0m\u001B[0;34m\u001B[0m\u001B[0;34m\u001B[0m\u001B[0;34m\u001B[0m\u001B[0m\n\u001B[1;32m      5\u001B[0m \u001B[0mtrain_preds\u001B[0m \u001B[0;34m=\u001B[0m \u001B[0mbest_classifier\u001B[0m\u001B[0;34m.\u001B[0m\u001B[0mpredict\u001B[0m\u001B[0;34m(\u001B[0m\u001B[0mtrain_x\u001B[0m\u001B[0;34m)\u001B[0m\u001B[0;34m\u001B[0m\u001B[0;34m\u001B[0m\u001B[0m\n",
      "\u001B[0;31mNameError\u001B[0m: name 'basic_signature_hyperopt' is not defined"
>>>>>>> 64bc76bf
     ]
    }
   ],
   "source": [
    "# This is the same as running the non-evaluation code in Example 2\n",
    "best_model = basic_signature_hyperopt(train_x, train_y)\n",
    "\n",
    "# Evaluate\n",
    "train_preds = best_classifier.predict(train_x)\n",
    "test_preds = best_classifier.predict(test_x)\n",
    "train_score = accuracy_score(train_y, train_preds)\n",
    "test_score = accuracy_score(test_y, test_preds)\n",
    "print('Train acc: {:.3f}%  |  Test acc: {:.3f}%'.format(train_score * 100, test_score * 100))"
   ]
  },
  {
   "cell_type": "markdown",
   "metadata": {},
   "source": [
    "## A Full Description of the Parameters\n",
    "We conclude by giving further explanation of each of the parameters in the `SignatureClassifier` module and what values they can take. "
   ]
  },
  {
   "cell_type": "markdown",
   "metadata": {},
   "source": [
    "Parameters\n",
    "----------\n",
    "**classifier** Needs to be any sklearn estimator. Defaults to `RandomForestClassifier()`.\n",
    "\n",
    "**scaling**: This just applies a standard sklearn scaling function to the 3D data along the rows. For example `StandardScaler`. This is added for convinience as scaling 3D data is not automatically implemented in sklearn but this is not technically considered to be part of \"The Signature Method\". Scaling options are:\n",
    "- 'stdsc' - `StandardScaler`\n",
    "- 'maxabs' - `MaxAbsScalerz\n",
    "\n",
    "\n",
    "- augmentation_list: list of tuple of strings, List of augmentations to be\n",
    "    applied before the signature transform is applied.\n",
    "- window_name: str, The name of the window transform to apply.\n",
    "- window_depth: int, The depth of the dyadic window. (Active only if\n",
    "    `window_name == 'dyadic']`.\n",
    "- window_length: int, The length of the sliding/expanding window. (Active\n",
    "    only if `window_name in ['sliding, 'expanding'].\n",
    "- window_step: int, The step of the sliding/expanding window. (Active\n",
    "    only if `window_name in ['sliding, 'expanding'].\n",
    "- rescaling: str, The method of signature rescaling.\n",
    "- sig_tfm: str, String to specify the type of signature transform. One of:\n",
    "    ['signature', 'logsignature']).\n",
    "- depth: int, Signature truncation depth.\n",
    "- random_state: int, Random state initialisation."
   ]
  },
  {
   "cell_type": "markdown",
   "metadata": {},
   "source": [
    "## References\n",
    "[1] Morrill, James, Adeline Fermanian, Patrick Kidger, and Terry Lyons. \"A Generalised Signature Method for Time Series.\" arXiv preprint arXiv:2006.00873 (2020).\n",
    "\n",
    "[2] Hambly, B., Lyons, T.: Uniqueness for the signature of a path of bounded variation and the reduced pathgroup. Annals of Mathematics171(1), 109–167 (2010). doi:10.4007/annals.2010.171.10913.   \n",
    "\n",
    "[3] Lyons, T.J.: Differential equations driven by rough signals. Revista Matem ́atica Iberoamericana14(2), 215–310(1998)"
   ]
  }
 ],
 "metadata": {
  "kernelspec": {
   "display_name": "Python 3",
   "language": "python",
   "name": "python3"
  },
  "language_info": {
   "codemirror_mode": {
    "name": "ipython",
    "version": 3
   },
   "file_extension": ".py",
   "mimetype": "text/x-python",
   "name": "python",
   "nbconvert_exporter": "python",
   "pygments_lexer": "ipython3",
   "version": "3.7.6"
  }
 },
 "nbformat": 4,
 "nbformat_minor": 4
}<|MERGE_RESOLUTION|>--- conflicted
+++ resolved
@@ -98,28 +98,12 @@
   },
   {
    "cell_type": "code",
-<<<<<<< HEAD
-   "execution_count": 4,
-   "metadata": {},
-   "outputs": [],
-   "source": [
-    "import sys; sys.path.append('../')"
-   ]
-  },
-  {
-   "cell_type": "code",
-   "execution_count": 5,
-=======
    "execution_count": 2,
->>>>>>> 64bc76bf
    "metadata": {},
    "outputs": [],
    "source": [
     "# Some additional imports we will use\n",
-<<<<<<< HEAD
-=======
     "# import sys; sys.path.append('../')\n",
->>>>>>> 64bc76bf
     "from sktime.datasets import load_gunpoint\n",
     "from sklearn.ensemble import RandomForestClassifier\n",
     "from sklearn.metrics import accuracy_score"
@@ -127,21 +111,13 @@
   },
   {
    "cell_type": "code",
-<<<<<<< HEAD
-   "execution_count": 7,
-=======
    "execution_count": 3,
->>>>>>> 64bc76bf
    "metadata": {},
    "outputs": [],
    "source": [
     "# Load an example dataset\n",
     "train_x, train_y = load_gunpoint(split='train', return_X_y=True)\n",
-<<<<<<< HEAD
-    "test_x, test_y = load_gunpoint(split='train', return_X_y=True)"
-=======
     "test_x, test_y = load_gunpoint(split='test', return_X_y=True)"
->>>>>>> 64bc76bf
    ]
   },
   {
@@ -157,40 +133,9 @@
   },
   {
    "cell_type": "code",
-<<<<<<< HEAD
-   "execution_count": 8,
-   "metadata": {},
-   "outputs": [
-    {
-     "ename": "ModuleNotFoundError",
-     "evalue": "No module named 'signatory'. \nsignatory is a soft dependency and not included in the sktime installation.\nPlease run `pip install signatory`. Alternatively, to install all soft dependencies, run `pip install sktime[all_extras]`",
-     "output_type": "error",
-     "traceback": [
-      "\u001b[0;31m---------------------------------------------------------------------------\u001b[0m",
-      "\u001b[0;31mModuleNotFoundError\u001b[0m                       Traceback (most recent call last)",
-      "\u001b[0;32m~/Documents/PhD/code/actual/sktime/sktime/utils/check_imports.py\u001b[0m in \u001b[0;36m_check_soft_dependencies\u001b[0;34m(*packages)\u001b[0m\n\u001b[1;32m     22\u001b[0m         \u001b[0;32mtry\u001b[0m\u001b[0;34m:\u001b[0m\u001b[0;34m\u001b[0m\u001b[0;34m\u001b[0m\u001b[0m\n\u001b[0;32m---> 23\u001b[0;31m             \u001b[0mimport_module\u001b[0m\u001b[0;34m(\u001b[0m\u001b[0mpackage\u001b[0m\u001b[0;34m)\u001b[0m\u001b[0;34m\u001b[0m\u001b[0;34m\u001b[0m\u001b[0m\n\u001b[0m\u001b[1;32m     24\u001b[0m         \u001b[0;32mexcept\u001b[0m \u001b[0mModuleNotFoundError\u001b[0m \u001b[0;32mas\u001b[0m \u001b[0me\u001b[0m\u001b[0;34m:\u001b[0m\u001b[0;34m\u001b[0m\u001b[0;34m\u001b[0m\u001b[0m\n",
-      "\u001b[0;32m/usr/local/Cellar/python/3.7.6_1/Frameworks/Python.framework/Versions/3.7/lib/python3.7/importlib/__init__.py\u001b[0m in \u001b[0;36mimport_module\u001b[0;34m(name, package)\u001b[0m\n\u001b[1;32m    126\u001b[0m             \u001b[0mlevel\u001b[0m \u001b[0;34m+=\u001b[0m \u001b[0;36m1\u001b[0m\u001b[0;34m\u001b[0m\u001b[0;34m\u001b[0m\u001b[0m\n\u001b[0;32m--> 127\u001b[0;31m     \u001b[0;32mreturn\u001b[0m \u001b[0m_bootstrap\u001b[0m\u001b[0;34m.\u001b[0m\u001b[0m_gcd_import\u001b[0m\u001b[0;34m(\u001b[0m\u001b[0mname\u001b[0m\u001b[0;34m[\u001b[0m\u001b[0mlevel\u001b[0m\u001b[0;34m:\u001b[0m\u001b[0;34m]\u001b[0m\u001b[0;34m,\u001b[0m \u001b[0mpackage\u001b[0m\u001b[0;34m,\u001b[0m \u001b[0mlevel\u001b[0m\u001b[0;34m)\u001b[0m\u001b[0;34m\u001b[0m\u001b[0;34m\u001b[0m\u001b[0m\n\u001b[0m\u001b[1;32m    128\u001b[0m \u001b[0;34m\u001b[0m\u001b[0m\n",
-      "\u001b[0;32m/usr/local/Cellar/python/3.7.6_1/Frameworks/Python.framework/Versions/3.7/lib/python3.7/importlib/_bootstrap.py\u001b[0m in \u001b[0;36m_gcd_import\u001b[0;34m(name, package, level)\u001b[0m\n",
-      "\u001b[0;32m/usr/local/Cellar/python/3.7.6_1/Frameworks/Python.framework/Versions/3.7/lib/python3.7/importlib/_bootstrap.py\u001b[0m in \u001b[0;36m_find_and_load\u001b[0;34m(name, import_)\u001b[0m\n",
-      "\u001b[0;32m/usr/local/Cellar/python/3.7.6_1/Frameworks/Python.framework/Versions/3.7/lib/python3.7/importlib/_bootstrap.py\u001b[0m in \u001b[0;36m_find_and_load_unlocked\u001b[0;34m(name, import_)\u001b[0m\n",
-      "\u001b[0;31mModuleNotFoundError\u001b[0m: No module named 'signatory'",
-      "\nThe above exception was the direct cause of the following exception:\n",
-      "\u001b[0;31mModuleNotFoundError\u001b[0m                       Traceback (most recent call last)",
-      "\u001b[0;32m<ipython-input-8-81d033bd13c0>\u001b[0m in \u001b[0;36m<module>\u001b[0;34m\u001b[0m\n\u001b[0;32m----> 1\u001b[0;31m \u001b[0;32mfrom\u001b[0m \u001b[0msktime\u001b[0m\u001b[0;34m.\u001b[0m\u001b[0mtransformers\u001b[0m\u001b[0;34m.\u001b[0m\u001b[0mseries_as_features\u001b[0m\u001b[0;34m.\u001b[0m\u001b[0msignature_based\u001b[0m \u001b[0;32mimport\u001b[0m \u001b[0mGeneralisedSignatureMethod\u001b[0m\u001b[0;34m\u001b[0m\u001b[0;34m\u001b[0m\u001b[0m\n\u001b[0m\u001b[1;32m      2\u001b[0m \u001b[0;32mfrom\u001b[0m \u001b[0msktime\u001b[0m\u001b[0;34m.\u001b[0m\u001b[0mclassification\u001b[0m\u001b[0;34m.\u001b[0m\u001b[0msignature_based\u001b[0m \u001b[0;32mimport\u001b[0m \u001b[0mSignatureClassifier\u001b[0m\u001b[0;34m,\u001b[0m \u001b[0mbasic_signature_hyperopt\u001b[0m\u001b[0;34m\u001b[0m\u001b[0;34m\u001b[0m\u001b[0m\n",
-      "\u001b[0;32m~/Documents/PhD/code/actual/sktime/sktime/transformers/series_as_features/signature_based/__init__.py\u001b[0m in \u001b[0;36m<module>\u001b[0;34m\u001b[0m\n\u001b[1;32m      1\u001b[0m \u001b[0;31m# -*- coding: utf-8 -*-\u001b[0m\u001b[0;34m\u001b[0m\u001b[0;34m\u001b[0m\u001b[0;34m\u001b[0m\u001b[0m\n\u001b[1;32m      2\u001b[0m \u001b[0m__all__\u001b[0m \u001b[0;34m=\u001b[0m \u001b[0;34m[\u001b[0m\u001b[0;34m\"GeneralisedSignatureMethod\"\u001b[0m\u001b[0;34m]\u001b[0m\u001b[0;34m\u001b[0m\u001b[0;34m\u001b[0m\u001b[0m\n\u001b[0;32m----> 3\u001b[0;31m from sktime.transformers.series_as_features.signature_based._signature_method import (\n\u001b[0m\u001b[1;32m      4\u001b[0m     \u001b[0mGeneralisedSignatureMethod\u001b[0m\u001b[0;34m,\u001b[0m\u001b[0;34m\u001b[0m\u001b[0;34m\u001b[0m\u001b[0m\n\u001b[1;32m      5\u001b[0m )\n",
-      "\u001b[0;32m~/Documents/PhD/code/actual/sktime/sktime/transformers/series_as_features/signature_based/_signature_method.py\u001b[0m in \u001b[0;36m<module>\u001b[0;34m\u001b[0m\n\u001b[1;32m      2\u001b[0m \u001b[0;32mfrom\u001b[0m \u001b[0msklearn\u001b[0m\u001b[0;34m.\u001b[0m\u001b[0mpipeline\u001b[0m \u001b[0;32mimport\u001b[0m \u001b[0mPipeline\u001b[0m\u001b[0;34m\u001b[0m\u001b[0;34m\u001b[0m\u001b[0m\n\u001b[1;32m      3\u001b[0m \u001b[0;32mfrom\u001b[0m \u001b[0msktime\u001b[0m\u001b[0;34m.\u001b[0m\u001b[0mtransformers\u001b[0m\u001b[0;34m.\u001b[0m\u001b[0mseries_as_features\u001b[0m\u001b[0;34m.\u001b[0m\u001b[0mbase\u001b[0m \u001b[0;32mimport\u001b[0m \u001b[0mBaseSeriesAsFeaturesTransformer\u001b[0m\u001b[0;34m\u001b[0m\u001b[0;34m\u001b[0m\u001b[0m\n\u001b[0;32m----> 4\u001b[0;31m from sktime.transformers.series_as_features.signature_based._compute import (\n\u001b[0m\u001b[1;32m      5\u001b[0m     \u001b[0m_WindowSignatureTransform\u001b[0m\u001b[0;34m,\u001b[0m\u001b[0;34m\u001b[0m\u001b[0;34m\u001b[0m\u001b[0m\n\u001b[1;32m      6\u001b[0m )\n",
-      "\u001b[0;32m~/Documents/PhD/code/actual/sktime/sktime/transformers/series_as_features/signature_based/_compute.py\u001b[0m in \u001b[0;36m<module>\u001b[0;34m\u001b[0m\n\u001b[1;32m      7\u001b[0m \u001b[0;32mfrom\u001b[0m \u001b[0msktime\u001b[0m\u001b[0;34m.\u001b[0m\u001b[0mtransformers\u001b[0m\u001b[0;34m.\u001b[0m\u001b[0mseries_as_features\u001b[0m\u001b[0;34m.\u001b[0m\u001b[0mbase\u001b[0m \u001b[0;32mimport\u001b[0m \u001b[0mBaseSeriesAsFeaturesTransformer\u001b[0m\u001b[0;34m\u001b[0m\u001b[0;34m\u001b[0m\u001b[0m\n\u001b[1;32m      8\u001b[0m \u001b[0;32mfrom\u001b[0m \u001b[0msktime\u001b[0m\u001b[0;34m.\u001b[0m\u001b[0mtransformers\u001b[0m\u001b[0;34m.\u001b[0m\u001b[0mseries_as_features\u001b[0m\u001b[0;34m.\u001b[0m\u001b[0msignature_based\u001b[0m\u001b[0;34m.\u001b[0m\u001b[0m_window\u001b[0m \u001b[0;32mimport\u001b[0m \u001b[0mwindow_getter\u001b[0m\u001b[0;34m\u001b[0m\u001b[0;34m\u001b[0m\u001b[0m\n\u001b[0;32m----> 9\u001b[0;31m from sktime.transformers.series_as_features.signature_based._rescaling import (\n\u001b[0m\u001b[1;32m     10\u001b[0m     \u001b[0mrescale_path\u001b[0m\u001b[0;34m,\u001b[0m\u001b[0;34m\u001b[0m\u001b[0;34m\u001b[0m\u001b[0m\n\u001b[1;32m     11\u001b[0m     \u001b[0mrescale_signature\u001b[0m\u001b[0;34m,\u001b[0m\u001b[0;34m\u001b[0m\u001b[0;34m\u001b[0m\u001b[0m\n",
-      "\u001b[0;32m~/Documents/PhD/code/actual/sktime/sktime/transformers/series_as_features/signature_based/_rescaling.py\u001b[0m in \u001b[0;36m<module>\u001b[0;34m\u001b[0m\n\u001b[1;32m     20\u001b[0m \u001b[0;32mfrom\u001b[0m \u001b[0msktime\u001b[0m\u001b[0;34m.\u001b[0m\u001b[0mutils\u001b[0m\u001b[0;34m.\u001b[0m\u001b[0mcheck_imports\u001b[0m \u001b[0;32mimport\u001b[0m \u001b[0m_check_soft_dependencies\u001b[0m\u001b[0;34m\u001b[0m\u001b[0;34m\u001b[0m\u001b[0m\n\u001b[1;32m     21\u001b[0m \u001b[0;34m\u001b[0m\u001b[0m\n\u001b[0;32m---> 22\u001b[0;31m \u001b[0m_check_soft_dependencies\u001b[0m\u001b[0;34m(\u001b[0m\u001b[0;34m\"torch\"\u001b[0m\u001b[0;34m,\u001b[0m \u001b[0;34m\"signatory\"\u001b[0m\u001b[0;34m)\u001b[0m\u001b[0;34m\u001b[0m\u001b[0;34m\u001b[0m\u001b[0m\n\u001b[0m\u001b[1;32m     23\u001b[0m \u001b[0;32mimport\u001b[0m \u001b[0mtorch\u001b[0m  \u001b[0;31m# noqa: E402\u001b[0m\u001b[0;34m\u001b[0m\u001b[0;34m\u001b[0m\u001b[0m\n\u001b[1;32m     24\u001b[0m \u001b[0;32mimport\u001b[0m \u001b[0msignatory\u001b[0m  \u001b[0;31m# noqa: E402\u001b[0m\u001b[0;34m\u001b[0m\u001b[0;34m\u001b[0m\u001b[0m\n",
-      "\u001b[0;32m~/Documents/PhD/code/actual/sktime/sktime/utils/check_imports.py\u001b[0m in \u001b[0;36m_check_soft_dependencies\u001b[0;34m(*packages)\u001b[0m\n\u001b[1;32m     30\u001b[0m                 \u001b[0;34mf\"soft dependencies, run `pip install sktime[all_extras]`\"\u001b[0m\u001b[0;34m\u001b[0m\u001b[0;34m\u001b[0m\u001b[0m\n\u001b[1;32m     31\u001b[0m             )\n\u001b[0;32m---> 32\u001b[0;31m             \u001b[0;32mraise\u001b[0m \u001b[0mModuleNotFoundError\u001b[0m\u001b[0;34m(\u001b[0m\u001b[0mmsg\u001b[0m\u001b[0;34m)\u001b[0m \u001b[0;32mfrom\u001b[0m \u001b[0me\u001b[0m\u001b[0;34m\u001b[0m\u001b[0;34m\u001b[0m\u001b[0m\n\u001b[0m",
-      "\u001b[0;31mModuleNotFoundError\u001b[0m: No module named 'signatory'. \nsignatory is a soft dependency and not included in the sktime installation.\nPlease run `pip install signatory`. Alternatively, to install all soft dependencies, run `pip install sktime[all_extras]`"
-     ]
-    }
-   ],
-=======
    "execution_count": 4,
    "metadata": {},
    "outputs": [],
->>>>>>> 64bc76bf
    "source": [
     "from sktime.transformers.series_as_features.signature_based import GeneralisedSignatureMethod\n",
     "from sktime.classification.signature_based import SignatureClassifier, basic_signature_hyperopt"
@@ -206,11 +151,6 @@
   },
   {
    "cell_type": "code",
-<<<<<<< HEAD
-   "execution_count": null,
-   "metadata": {},
-   "outputs": [],
-=======
    "execution_count": 5,
    "metadata": {},
    "outputs": [
@@ -223,7 +163,6 @@
      ]
     }
    ],
->>>>>>> 64bc76bf
    "source": [
     "# First build a very simple signature transform module\n",
     "signature_transform = GeneralisedSignatureMethod(\n",
@@ -253,11 +192,6 @@
   },
   {
    "cell_type": "code",
-<<<<<<< HEAD
-   "execution_count": null,
-   "metadata": {},
-   "outputs": [],
-=======
    "execution_count": 8,
    "metadata": {},
    "outputs": [
@@ -269,7 +203,6 @@
      ]
     }
    ],
->>>>>>> 64bc76bf
    "source": [
     "# Train\n",
     "model = RandomForestClassifier()\n",
@@ -278,11 +211,7 @@
     "# Evaluate\n",
     "test_signature_x = signature_transform.transform(test_x)\n",
     "test_pred = model.predict(test_signature_x)\n",
-<<<<<<< HEAD
-    "print('Accuracy: {:.3f}%'.format(accuracy_score(test_y, test_pred)))"
-=======
     "print('Accuracy: {:.1f}%'.format(100 * accuracy_score(test_y, test_pred)))"
->>>>>>> 64bc76bf
    ]
   },
   {
@@ -300,23 +229,6 @@
   },
   {
    "cell_type": "code",
-<<<<<<< HEAD
-   "execution_count": 5,
-   "metadata": {},
-   "outputs": [
-    {
-     "ename": "NameError",
-     "evalue": "name 'RandomForestClassifier' is not defined",
-     "output_type": "error",
-     "traceback": [
-      "\u001b[0;31m---------------------------------------------------------------------------\u001b[0m",
-      "\u001b[0;31mNameError\u001b[0m                                 Traceback (most recent call last)",
-      "\u001b[0;32m<ipython-input-5-593c3f0a1846>\u001b[0m in \u001b[0;36m<module>\u001b[0;34m\u001b[0m\n\u001b[1;32m      4\u001b[0m \u001b[0;34m\u001b[0m\u001b[0m\n\u001b[1;32m      5\u001b[0m \u001b[0;31m# Random forests found to perform very well in general\u001b[0m\u001b[0;34m\u001b[0m\u001b[0;34m\u001b[0m\u001b[0;34m\u001b[0m\u001b[0m\n\u001b[0;32m----> 6\u001b[0;31m \u001b[0mclassifier\u001b[0m \u001b[0;34m=\u001b[0m \u001b[0mRandomForestClassifier\u001b[0m\u001b[0;34m(\u001b[0m\u001b[0;34m)\u001b[0m\u001b[0;34m\u001b[0m\u001b[0;34m\u001b[0m\u001b[0m\n\u001b[0m\u001b[1;32m      7\u001b[0m \u001b[0;34m\u001b[0m\u001b[0m\n\u001b[1;32m      8\u001b[0m \u001b[0;31m# The grid to be passed to an sklearn gridsearch\u001b[0m\u001b[0;34m\u001b[0m\u001b[0;34m\u001b[0m\u001b[0;34m\u001b[0m\u001b[0m\n",
-      "\u001b[0;31mNameError\u001b[0m: name 'RandomForestClassifier' is not defined"
-     ]
-    }
-   ],
-=======
    "execution_count": 9,
    "metadata": {},
    "outputs": [],
@@ -329,7 +241,6 @@
    "execution_count": null,
    "metadata": {},
    "outputs": [],
->>>>>>> 64bc76bf
    "source": [
     "# Some params\n",
     "n_cv_splits = 5\n",
@@ -345,11 +256,7 @@
     "    'depth': [1, 2, 3, 4, 5, 6],\n",
     "    'window_name': ['dyadic'],\n",
     "    'augmentation_list': [['basepoint', 'addtime']],\n",
-<<<<<<< HEAD
-    "    'window_depth': [1, 2, 3, 4],\n",
-=======
     "    'window_depth': [1, 2, 3],\n",
->>>>>>> 64bc76bf
     "    'rescaling': ['post'],\n",
     "\n",
     "    # Classifier and classifier params\n",
@@ -395,17 +302,10 @@
      "evalue": "name 'basic_signature_hyperopt' is not defined",
      "output_type": "error",
      "traceback": [
-<<<<<<< HEAD
-      "\u001b[0;31m---------------------------------------------------------------------------\u001b[0m",
-      "\u001b[0;31mNameError\u001b[0m                                 Traceback (most recent call last)",
-      "\u001b[0;32m<ipython-input-6-290d01d336de>\u001b[0m in \u001b[0;36m<module>\u001b[0;34m\u001b[0m\n\u001b[1;32m      1\u001b[0m \u001b[0;31m# This is the same as running the non-evaluation code in Example 2\u001b[0m\u001b[0;34m\u001b[0m\u001b[0;34m\u001b[0m\u001b[0;34m\u001b[0m\u001b[0m\n\u001b[0;32m----> 2\u001b[0;31m \u001b[0mbest_model\u001b[0m \u001b[0;34m=\u001b[0m \u001b[0mbasic_signature_hyperopt\u001b[0m\u001b[0;34m(\u001b[0m\u001b[0mtrain_x\u001b[0m\u001b[0;34m,\u001b[0m \u001b[0mtrain_y\u001b[0m\u001b[0;34m)\u001b[0m\u001b[0;34m\u001b[0m\u001b[0;34m\u001b[0m\u001b[0m\n\u001b[0m\u001b[1;32m      3\u001b[0m \u001b[0;34m\u001b[0m\u001b[0m\n\u001b[1;32m      4\u001b[0m \u001b[0;31m# Evaluate\u001b[0m\u001b[0;34m\u001b[0m\u001b[0;34m\u001b[0m\u001b[0;34m\u001b[0m\u001b[0m\n\u001b[1;32m      5\u001b[0m \u001b[0mtrain_preds\u001b[0m \u001b[0;34m=\u001b[0m \u001b[0mbest_classifier\u001b[0m\u001b[0;34m.\u001b[0m\u001b[0mpredict\u001b[0m\u001b[0;34m(\u001b[0m\u001b[0mtrain_x\u001b[0m\u001b[0;34m)\u001b[0m\u001b[0;34m\u001b[0m\u001b[0;34m\u001b[0m\u001b[0m\n",
-      "\u001b[0;31mNameError\u001b[0m: name 'basic_signature_hyperopt' is not defined"
-=======
       "\u001B[0;31m---------------------------------------------------------------------------\u001B[0m",
       "\u001B[0;31mNameError\u001B[0m                                 Traceback (most recent call last)",
       "\u001B[0;32m<ipython-input-6-290d01d336de>\u001B[0m in \u001B[0;36m<module>\u001B[0;34m\u001B[0m\n\u001B[1;32m      1\u001B[0m \u001B[0;31m# This is the same as running the non-evaluation code in Example 2\u001B[0m\u001B[0;34m\u001B[0m\u001B[0;34m\u001B[0m\u001B[0;34m\u001B[0m\u001B[0m\n\u001B[0;32m----> 2\u001B[0;31m \u001B[0mbest_model\u001B[0m \u001B[0;34m=\u001B[0m \u001B[0mbasic_signature_hyperopt\u001B[0m\u001B[0;34m(\u001B[0m\u001B[0mtrain_x\u001B[0m\u001B[0;34m,\u001B[0m \u001B[0mtrain_y\u001B[0m\u001B[0;34m)\u001B[0m\u001B[0;34m\u001B[0m\u001B[0;34m\u001B[0m\u001B[0m\n\u001B[0m\u001B[1;32m      3\u001B[0m \u001B[0;34m\u001B[0m\u001B[0m\n\u001B[1;32m      4\u001B[0m \u001B[0;31m# Evaluate\u001B[0m\u001B[0;34m\u001B[0m\u001B[0;34m\u001B[0m\u001B[0;34m\u001B[0m\u001B[0m\n\u001B[1;32m      5\u001B[0m \u001B[0mtrain_preds\u001B[0m \u001B[0;34m=\u001B[0m \u001B[0mbest_classifier\u001B[0m\u001B[0;34m.\u001B[0m\u001B[0mpredict\u001B[0m\u001B[0;34m(\u001B[0m\u001B[0mtrain_x\u001B[0m\u001B[0;34m)\u001B[0m\u001B[0;34m\u001B[0m\u001B[0;34m\u001B[0m\u001B[0m\n",
       "\u001B[0;31mNameError\u001B[0m: name 'basic_signature_hyperopt' is not defined"
->>>>>>> 64bc76bf
      ]
     }
    ],
