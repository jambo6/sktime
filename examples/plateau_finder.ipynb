--- conflicted
+++ resolved
@@ -230,11 +230,7 @@
    "name": "python",
    "nbconvert_exporter": "python",
    "pygments_lexer": "ipython3",
-<<<<<<< HEAD
-   "version": "3.7.6"
-=======
    "version": "3.7.7"
->>>>>>> f13c9e18
   }
  },
  "nbformat": 4,
