{
  "files": [
    "CONTRIBUTORS.md"
  ],
  "imageSize": 100,
  "contributorsPerLine": 7,
  "contributorsSortAlphabetically": true,
  "badgeTemplate": "[![All Contributors](https://img.shields.io/badge/all_contributors-<%= contributors.length %>-orange.svg)](#contributors)",
  "skipCi": true,
  "contributors": [
    {
      "login": "fkiraly",
      "name": "fkiraly",
      "avatar_url": "https://avatars1.githubusercontent.com/u/7985502?v=4",
      "profile": "https://github.com/fkiraly",
      "contributions": [
        "business",
        "doc",
        "design",
        "eventOrganizing",
        "financial",
        "fundingFinding",
        "ideas",
        "projectManagement",
        "question",
        "review",
        "talk"
      ]
    },
    {
      "login": "sajaysurya",
      "name": "Sajaysurya Ganesh",
      "avatar_url": "https://avatars2.githubusercontent.com/u/25329624?v=4",
      "profile": "https://sajay.online",
      "contributions": [
        "code",
        "doc",
        "design",
        "example",
        "ideas",
        "test",
        "tutorial"
      ]
    },
    {
      "login": "TonyBagnall",
      "name": "Tony Bagnall",
      "avatar_url": "https://avatars1.githubusercontent.com/u/9594042?v=4",
      "profile": "http://www.timeseriesclassification.com",
      "contributions": [
        "code",
        "business",
        "doc",
        "design",
        "eventOrganizing",
        "fundingFinding",
        "ideas",
        "projectManagement",
        "question",
        "review",
        "talk",
        "data"
      ]
    },
    {
      "login": "jasonlines",
      "name": "Jason Lines",
      "avatar_url": "https://avatars1.githubusercontent.com/u/38794632?v=4",
      "profile": "http://www.timeseriesclassification.com",
      "contributions": [
        "code",
        "business",
        "doc",
        "design",
        "eventOrganizing",
        "fundingFinding",
        "ideas",
        "projectManagement",
        "question",
        "review",
        "talk",
        "example"
      ]
    },
    {
      "login": "mloning",
      "name": "Markus Löning",
      "avatar_url": "https://avatars3.githubusercontent.com/u/21020482?v=4",
      "profile": "https://github.com/mloning",
      "contributions": [
        "code",
        "test",
        "maintenance",
        "platform",
        "review",
        "infra",
        "example",
        "bug",
        "tutorial",
        "business",
        "doc",
        "design",
        "eventOrganizing",
        "fundingFinding",
        "ideas",
        "projectManagement",
        "question",
        "talk",
        "mentoring",
        "video"
      ]
    },
    {
      "login": "goastler",
      "name": "George Oastler",
      "avatar_url": "https://avatars0.githubusercontent.com/u/7059456?v=4",
      "profile": "https://github.com/goastler",
      "contributions": [
        "code",
        "test",
        "platform",
        "example",
        "doc"
      ]
    },
    {
      "login": "ViktorKaz",
      "name": "ViktorKaz",
      "avatar_url": "https://avatars0.githubusercontent.com/u/33499138?v=4",
      "profile": "https://github.com/ViktorKaz",
      "contributions": [
        "code",
        "doc",
        "design"
      ]
    },
    {
      "login": "MatthewMiddlehurst",
      "name": "Matthew Middlehurst",
      "avatar_url": "https://avatars0.githubusercontent.com/u/25731235?v=4",
      "profile": "http://www.timeseriesclassification.com",
      "contributions": [
        "code",
        "doc",
        "test",
        "tutorial"
      ]
    },
    {
      "login": "jesellier",
      "name": "jesellier",
      "avatar_url": "https://avatars0.githubusercontent.com/u/51952076?v=4",
      "profile": "https://github.com/jesellier",
      "contributions": [
        "code"
      ]
    },
    {
      "login": "James-Large",
      "name": "James Large",
      "avatar_url": "https://avatars0.githubusercontent.com/u/44509982?v=4",
      "profile": "http://www.timeseriesclassification.com/",
      "contributions": [
        "code",
        "doc",
        "test",
        "infra",
        "maintenance"
      ]
    },
    {
      "login": "simone-pignotti",
      "name": "simone-pignotti",
      "avatar_url": "https://avatars1.githubusercontent.com/u/44410066?v=4",
      "profile": "https://github.com/simone-pignotti",
      "contributions": [
        "code",
        "bug"
      ]
    },
    {
      "login": "ClaudiaSanches",
      "name": "ClaudiaSanches",
      "avatar_url": "https://avatars3.githubusercontent.com/u/28742178?v=4",
      "profile": "https://github.com/ClaudiaSanches",
      "contributions": [
        "code",
        "test"
      ]
    },
    {
      "login": "aa25desh",
      "name": "aa25desh",
      "avatar_url": "https://avatars1.githubusercontent.com/u/29518290?v=4",
      "profile": "https://github.com/aa25desh",
      "contributions": [
        "code",
        "bug"
      ]
    },
    {
      "login": "matteogales",
      "name": "matteogales",
      "avatar_url": "https://avatars0.githubusercontent.com/u/9269326?v=4",
      "profile": "https://github.com/matteogales",
      "contributions": [
        "code",
        "design",
        "ideas"
      ]
    },
    {
      "login": "prockenschaub",
      "name": "Patrick Rockenschaub",
      "avatar_url": "https://avatars0.githubusercontent.com/u/15381732?v=4",
      "profile": "https://github.com/prockenschaub",
      "contributions": [
        "code",
        "design",
        "ideas",
        "test"
      ]
    },
    {
      "login": "dasgupsa",
      "name": "Saurabh Dasgupta",
      "avatar_url": "https://avatars2.githubusercontent.com/u/10398956?v=4",
      "profile": "https://github.com/dasgupsa",
      "contributions": [
        "code"
      ]
    },
    {
      "login": "angus924",
      "name": "angus924",
      "avatar_url": "https://avatars0.githubusercontent.com/u/55837131?v=4",
      "profile": "https://github.com/angus924",
      "contributions": [
        "code",
        "test",
        "tutorial"
      ]
    },
    {
      "login": "lnthach",
      "name": "Thach Le Nguyen",
      "avatar_url": "https://avatars0.githubusercontent.com/u/7788363?v=4",
      "profile": "https://github.com/lnthach",
      "contributions": [
        "code",
        "test"
      ]
    },
    {
      "login": "Ayushmaanseth",
      "name": "Ayushmaan Seth",
      "avatar_url": "https://avatars1.githubusercontent.com/u/29939762?v=4",
      "profile": "https://www.linkedin.com/in/ayushmaan-seth-4a96364a/",
      "contributions": [
        "code",
        "review",
        "test",
        "doc",
        "eventOrganizing",
        "tutorial"
      ]
    },
    {
      "login": "ninfueng",
      "name": "Ninnart Fuengfusin",
      "avatar_url": "https://avatars2.githubusercontent.com/u/28499769?v=4",
      "profile": "https://github.com/ninfueng",
      "contributions": [
        "code"
      ]
    },
    {
      "login": "big-o",
      "name": "big-o",
      "avatar_url": "https://avatars1.githubusercontent.com/u/1134151?v=4",
      "profile": "https://github.com/big-o",
      "contributions": [
        "code",
        "test",
        "design",
        "ideas",
        "review",
        "tutorial",
        "mentoring"
      ]
    },
    {
      "login": "Kludex",
      "name": "Marcelo Trylesinski",
      "avatar_url": "https://avatars3.githubusercontent.com/u/7353520?v=4",
      "profile": "http://marcelotryle.com",
      "contributions": [
        "doc"
      ]
    },
    {
      "login": "oleskiewicz",
      "name": "oleskiewicz",
      "avatar_url": "https://avatars1.githubusercontent.com/u/5682158?v=4",
      "profile": "https://github.com/oleskiewicz",
      "contributions": [
        "code",
        "doc",
        "test"
      ]
    },
    {
      "login": "dguijo",
      "name": "David Guijo Rubio",
      "avatar_url": "https://avatars1.githubusercontent.com/u/47889499?v=4",
      "profile": "http://www.uco.es/grupos/ayrna/index.php/es/publicaciones/articulos?publications_view_all=1&theses_view_all=0&projects_view_all=0&task=show&view=member&id=22",
      "contributions": [
        "code",
        "ideas"
      ]
    },
    {
      "login": "HYang1996",
      "name": "HYang1996",
      "avatar_url": "https://avatars0.githubusercontent.com/u/44179303?v=4",
      "profile": "https://github.com/HYang1996",
      "contributions": [
        "code",
        "test",
        "doc",
        "tutorial"
      ]
    },
    {
      "login": "Mo-Saif",
      "name": "Mohammed Saif Kazamel",
      "avatar_url": "https://avatars0.githubusercontent.com/u/27867617?v=4",
      "profile": "https://mo-saif.github.io/",
      "contributions": [
        "bug"
      ]
    },
    {
      "login": "abandus",
      "name": "abandus",
      "avatar_url": "https://avatars2.githubusercontent.com/u/46486474?v=4",
      "profile": "https://github.com/abandus",
      "contributions": [
        "ideas",
        "code"
      ]
    },
    {
      "login": "Pangoraw",
      "name": "Paul",
      "avatar_url": "https://avatars1.githubusercontent.com/u/9824244?v=4",
      "profile": "https://ber.gp",
      "contributions": [
        "doc"
      ]
    },
    {
      "login": "vedazeren",
      "name": "vedazeren",
      "avatar_url": "https://avatars3.githubusercontent.com/u/63582874?v=4",
      "profile": "https://github.com/vedazeren",
      "contributions": [
        "code",
        "test"
      ]
    },
    {
      "login": "hiqbal2",
      "name": "hiqbal2",
      "avatar_url": "https://avatars3.githubusercontent.com/u/10302415?v=4",
      "profile": "https://github.com/hiqbal2",
      "contributions": [
        "doc"
      ]
    },
    {
      "login": "btrtts",
      "name": "btrtts",
      "avatar_url": "https://avatars3.githubusercontent.com/u/66252156?v=4",
      "profile": "https://github.com/btrtts",
      "contributions": [
        "doc"
      ]
    },
    {
      "login": "marielledado",
      "name": "Marielle",
      "avatar_url": "https://avatars2.githubusercontent.com/u/13499809?v=4",
      "profile": "https://twitter.com/marielli",
      "contributions": [
        "doc",
        "code",
        "ideas"
      ]
    },
    {
      "login": "Cheukting",
      "name": "Cheuk Ting Ho",
      "avatar_url": "https://avatars1.githubusercontent.com/u/28761465?v=4",
      "profile": "http://cheuk.dev",
      "contributions": [
        "code"
      ]
    },
    {
      "login": "sophijka",
      "name": "sophijka",
      "avatar_url": "https://avatars2.githubusercontent.com/u/47450591?v=4",
      "profile": "https://github.com/sophijka",
      "contributions": [
        "doc",
        "maintenance"
      ]
    },
    {
      "login": "Quaterion",
      "name": "Quaterion",
      "avatar_url": "https://avatars2.githubusercontent.com/u/23200273?v=4",
      "profile": "https://github.com/Quaterion",
      "contributions": [
        "bug"
      ]
    },
    {
      "login": "ABostrom",
      "name": "Aaron Bostrom",
      "avatar_url": "https://avatars0.githubusercontent.com/u/9571933?v=4",
      "profile": "https://github.com/ABostrom",
      "contributions": [
        "code",
        "doc",
        "test",
        "mentoring"
      ]
    },
    {
      "login": "BandaSaiTejaReddy",
      "name": "BANDASAITEJAREDDY",
      "avatar_url": "https://avatars0.githubusercontent.com/u/31387911?v=4",
      "profile": "https://github.com/BandaSaiTejaReddy",
      "contributions": [
        "code",
        "doc"
      ]
    },
    {
      "login": "lynnssi",
      "name": "Alexandra Amidon",
      "avatar_url": "https://avatars2.githubusercontent.com/u/17050655?v=4",
      "profile": "https://medium.com/@alexandra.amidon",
      "contributions": [
        "blog",
        "doc",
        "ideas"
      ]
    },
    {
      "login": "chizzi25",
      "name": "chizzi25",
      "avatar_url": "https://avatars3.githubusercontent.com/u/67911243?v=4",
      "profile": "https://github.com/chizzi25",
      "contributions": [
        "blog"
      ]
    },
    {
      "login": "Piyush1729",
      "name": "Piyush1729",
      "avatar_url": "https://avatars2.githubusercontent.com/u/64950012?v=4",
      "profile": "https://github.com/Piyush1729",
      "contributions": [
        "code",
        "review"
      ]
    },
    {
      "login": "sri1419",
      "name": "sri1419",
      "avatar_url": "https://avatars2.githubusercontent.com/u/65078278?v=4",
      "profile": "https://github.com/sri1419",
      "contributions": [
        "code"
      ]
    },
    {
      "login": "patrickzib",
      "name": "Patrick Schäfer",
      "avatar_url": "https://avatars0.githubusercontent.com/u/7783034?v=4",
      "profile": "http://www2.informatik.hu-berlin.de/~schaefpa/",
      "contributions": [
        "code",
        "tutorial"
      ]
    },
    {
      "login": "akanz1",
      "name": "Andreas Kanz",
      "avatar_url": "https://avatars3.githubusercontent.com/u/51492342?v=4",
      "profile": "https://github.com/akanz1",
      "contributions": [
        "tutorial"
      ]
    },
    {
      "login": "brettkoonce",
      "name": "brett koonce",
      "avatar_url": "https://avatars2.githubusercontent.com/u/11281814?v=4",
      "profile": "https://github.com/brettkoonce",
      "contributions": [
        "doc"
      ]
    },
    {
      "login": "alwinw",
      "name": "Alwin",
      "avatar_url": "https://avatars3.githubusercontent.com/u/16846521?v=4",
      "profile": "https://github.com/alwinw",
      "contributions": [
        "doc",
        "code",
        "maintenance"
      ]
    },
    {
      "login": "kkoziara",
      "name": "kkoziara",
      "avatar_url": "https://avatars1.githubusercontent.com/u/4346849?v=4",
      "profile": "https://github.com/kkoziara",
      "contributions": [
        "code",
        "bug"
      ]
    },
    {
      "login": "evanmiller29",
      "name": "Evan Miller",
      "avatar_url": "https://avatars2.githubusercontent.com/u/8062590?v=4",
      "profile": "https://github.com/evanmiller29",
      "contributions": [
        "tutorial"
      ]
    },
    {
      "login": "krumeto",
      "name": "Krum Arnaudov",
      "avatar_url": "https://avatars3.githubusercontent.com/u/11272436?v=4",
      "profile": "https://github.com/krumeto",
      "contributions": [
        "bug",
        "code"
      ]
    },
    {
      "login": "martinagvilas",
      "name": "Martina G. Vilas",
      "avatar_url": "https://avatars2.githubusercontent.com/u/37339384?v=4",
      "profile": "https://github.com/martinagvilas",
      "contributions": [
        "review",
        "ideas"
      ]
    },
    {
      "login": "Emiliathewolf",
      "name": "Emilia Rose",
      "avatar_url": "https://avatars2.githubusercontent.com/u/22026218?v=4",
      "profile": "https://github.com/Emiliathewolf",
      "contributions": [
        "code",
        "test"
      ]
    },
    {
      "login": "AidenRushbrooke",
      "name": "AidenRushbrooke",
      "avatar_url": "https://avatars0.githubusercontent.com/u/72034940?v=4",
      "profile": "https://github.com/AidenRushbrooke",
      "contributions": [
        "code",
        "test"
      ]
    },
    {
      "login": "whackteachers",
      "name": "Jason Pong",
      "avatar_url": "https://avatars0.githubusercontent.com/u/33785383?v=4",
      "profile": "https://github.com/whackteachers",
      "contributions": [
        "code",
        "test"
      ]
    },
    {
      "login": "magittan",
      "name": "William Zheng",
      "avatar_url": "https://avatars0.githubusercontent.com/u/14024202?v=4",
      "profile": "https://github.com/magittan",
      "contributions": [
        "code",
        "test"
      ]
    },
    {
      "login": "AaronX121",
      "name": "Yi-Xuan Xu",
      "avatar_url": "https://avatars2.githubusercontent.com/u/22359569?v=4",
      "profile": "https://github.com/AaronX121",
      "contributions": [
        "code",
        "test",
        "doc"
      ]
    },
    {
      "login": "huayicodes",
      "name": "Huayi Wei",
      "avatar_url": "https://avatars3.githubusercontent.com/u/22870735?v=4",
      "profile": "https://www.linkedin.com/in/huayiwei/",
      "contributions": [
        "tutorial"
      ]
    },
    {
      "login": "Multivin12",
      "name": "Multivin12",
      "avatar_url": "https://avatars3.githubusercontent.com/u/36476633?v=4",
      "profile": "https://github.com/Multivin12",
      "contributions": [
        "code",
        "test"
      ]
    },
    {
      "login": "davidbp",
      "name": "David Buchaca Prats",
      "avatar_url": "https://avatars3.githubusercontent.com/u/4223580?v=4",
      "profile": "https://github.com/davidbp",
      "contributions": [
        "code"
      ]
    },
    {
      "login": "SebasKoel",
      "name": "Sebastiaan Koel",
      "avatar_url": "https://avatars3.githubusercontent.com/u/66252156?v=4",
      "profile": "https://github.com/SebasKoel",
      "contributions": [
        "code",
        "doc"
      ]
    },
    {
      "login": "MarcoGorelli",
      "name": "Marco Gorelli",
      "avatar_url": "https://avatars2.githubusercontent.com/u/33491632?v=4",
      "profile": "https://github.com/MarcoGorelli",
      "contributions": [
        "infra"
      ]
    },
    {
      "login": "DmitriyValetov",
      "name": "Dmitriy Valetov",
      "avatar_url": "https://avatars0.githubusercontent.com/u/27976850?v=4",
      "profile": "https://github.com/DmitriyValetov",
      "contributions": [
        "code",
        "tutorial"
      ]
    },
    {
      "login": "vollmersj",
      "name": "vollmersj",
      "avatar_url": "https://avatars2.githubusercontent.com/u/12613127?v=4",
      "profile": "https://github.com/vollmersj",
      "contributions": [
        "doc"
      ]
    },
    {
      "login": "MichalChromcak",
      "name": "Michal Chromcak",
      "avatar_url": "https://avatars1.githubusercontent.com/u/12393430?v=4",
      "profile": "https://github.com/MichalChromcak",
      "contributions": [
        "code",
        "doc",
        "test",
        "tutorial"
      ]
    },
    {
      "login": "bmurdata",
      "name": "Brian Murphy",
      "avatar_url": "https://avatars2.githubusercontent.com/u/32182553?v=4",
      "profile": "https://bmurphyportfolio.netlify.com/",
      "contributions": [
        "doc"
      ]
    },
    {
      "login": "raishubham1",
      "name": "raishubham1",
      "avatar_url": "https://avatars3.githubusercontent.com/u/29356417?v=4",
      "profile": "https://github.com/raishubham1",
      "contributions": [
        "doc"
      ]
    },
    {
<<<<<<< HEAD
      "login": "jambo6",
      "name": "James Morrill",
      "avatar_url": "https://https://avatars.githubusercontent.com/jambo6",
      "profile": "https://github.com/jambo6",
      "contributions": [
        "code",
      ]
    },
=======
      "login": "ngupta23",
      "name": "Nikhil Gupta",
      "avatar_url": "https://avatars0.githubusercontent.com/u/33585645?v=4",
      "profile": "https://github.com/ngupta23",
      "contributions": [
        "code",
        "bug",
        "doc"
      ]
    },
    {
      "login": "aiwalter",
      "name": "Martin Walter",
      "avatar_url": "https://avatars0.githubusercontent.com/u/29627036?v=4",
      "profile": "https://www.linkedin.com/in/martin-walter-1a33b3114/",
      "contributions": [
        "code",
        "bug"
      ]
    },
    {
      "login": "Afzal-Ind",
      "name": "Afzal",
      "avatar_url": "https://avatars0.githubusercontent.com/u/11625672?v=4",
      "profile": "https://github.com/Afzal-Ind",
      "contributions": [
        "code",
        "doc"
      ]
    },
    {
      "login": "gracewgao",
      "name": "Grace Gao",
      "avatar_url": "https://avatars0.githubusercontent.com/u/38268331?v=4",
      "profile": "https://www.linkedin.com/in/gracewgao/",
      "contributions": [
        "code",
        "bug"
      ]
    },
    {
      "login": "utsavcoding",
      "name": "Utsav Kumar Tiwari",
      "avatar_url": "https://avatars3.githubusercontent.com/u/55446385?v=4",
      "profile": "https://github.com/utsavcoding",
      "contributions": [
        "code",
        "doc"
      ]
    },
    {
      "login": "tch",
      "name": "Tomasz Chodakowski",
      "avatar_url": "https://avatars3.githubusercontent.com/u/184076?v=4",
      "profile": "https://github.com/tch",
      "contributions": [
        "code",
        "doc",
        "bug"
      ]
    },
    {
      "login": "vnmabus",
      "name": "Carlos Ramos Carreño",
      "avatar_url": "https://avatars1.githubusercontent.com/u/2364173?v=4",
      "profile": "https://github.com/vnmabus",
      "contributions": [
        "doc"
      ]
    },
    {
      "login": "lpantano",
      "name": "Lorena Pantano",
      "avatar_url": "https://avatars2.githubusercontent.com/u/1621788?v=4",
      "profile": "http://lpantano.github.io/",
      "contributions": [
        "ideas"
      ]
    },
    {
      "login": "KirstieJane",
      "name": "Kirstie Whitaker",
      "avatar_url": "https://avatars1.githubusercontent.com/u/3626306?v=4",
      "profile": "https://whitakerlab.github.io/",
      "contributions": [
        "ideas",
        "fundingFinding"
      ]
    },
    {
      "login": "juanitorduz",
      "name": "Juan Orduz",
      "avatar_url": "https://avatars1.githubusercontent.com/u/22996444?v=4",
      "profile": "https://juanitorduz.github.io/",
      "contributions": [
        "tutorial",
        "doc"
      ]
    }
>>>>>>> c57d8829
  ],
  "projectName": "sktime",
  "projectOwner": "alan-turing-institute",
  "repoType": "github",
  "repoHost": "https://github.com",
  "commitConvention": "none"
}<|MERGE_RESOLUTION|>--- conflicted
+++ resolved
@@ -713,7 +713,106 @@
       ]
     },
     {
-<<<<<<< HEAD
+      "login": "ngupta23",
+      "name": "Nikhil Gupta",
+      "avatar_url": "https://avatars0.githubusercontent.com/u/33585645?v=4",
+      "profile": "https://github.com/ngupta23",
+      "contributions": [
+        "code",
+        "bug",
+        "doc"
+      ]
+    },
+    {
+      "login": "aiwalter",
+      "name": "Martin Walter",
+      "avatar_url": "https://avatars0.githubusercontent.com/u/29627036?v=4",
+      "profile": "https://www.linkedin.com/in/martin-walter-1a33b3114/",
+      "contributions": [
+        "code",
+        "bug"
+      ]
+    },
+    {
+      "login": "Afzal-Ind",
+      "name": "Afzal",
+      "avatar_url": "https://avatars0.githubusercontent.com/u/11625672?v=4",
+      "profile": "https://github.com/Afzal-Ind",
+      "contributions": [
+        "code",
+        "doc"
+      ]
+    },
+    {
+      "login": "gracewgao",
+      "name": "Grace Gao",
+      "avatar_url": "https://avatars0.githubusercontent.com/u/38268331?v=4",
+      "profile": "https://www.linkedin.com/in/gracewgao/",
+      "contributions": [
+        "code",
+        "bug"
+      ]
+    },
+    {
+      "login": "utsavcoding",
+      "name": "Utsav Kumar Tiwari",
+      "avatar_url": "https://avatars3.githubusercontent.com/u/55446385?v=4",
+      "profile": "https://github.com/utsavcoding",
+      "contributions": [
+        "code",
+        "doc"
+      ]
+    },
+    {
+      "login": "tch",
+      "name": "Tomasz Chodakowski",
+      "avatar_url": "https://avatars3.githubusercontent.com/u/184076?v=4",
+      "profile": "https://github.com/tch",
+      "contributions": [
+        "code",
+        "doc",
+        "bug"
+      ]
+    },
+    {
+      "login": "vnmabus",
+      "name": "Carlos Ramos Carreño",
+      "avatar_url": "https://avatars1.githubusercontent.com/u/2364173?v=4",
+      "profile": "https://github.com/vnmabus",
+      "contributions": [
+        "doc"
+      ]
+    },
+    {
+      "login": "lpantano",
+      "name": "Lorena Pantano",
+      "avatar_url": "https://avatars2.githubusercontent.com/u/1621788?v=4",
+      "profile": "http://lpantano.github.io/",
+      "contributions": [
+        "ideas"
+      ]
+    },
+    {
+      "login": "KirstieJane",
+      "name": "Kirstie Whitaker",
+      "avatar_url": "https://avatars1.githubusercontent.com/u/3626306?v=4",
+      "profile": "https://whitakerlab.github.io/",
+      "contributions": [
+        "ideas",
+        "fundingFinding"
+      ]
+    },
+    {
+      "login": "juanitorduz",
+      "name": "Juan Orduz",
+      "avatar_url": "https://avatars1.githubusercontent.com/u/22996444?v=4",
+      "profile": "https://juanitorduz.github.io/",
+      "contributions": [
+        "tutorial",
+        "doc"
+      ]
+    },
+    {
       "login": "jambo6",
       "name": "James Morrill",
       "avatar_url": "https://https://avatars.githubusercontent.com/jambo6",
@@ -722,107 +821,6 @@
         "code",
       ]
     },
-=======
-      "login": "ngupta23",
-      "name": "Nikhil Gupta",
-      "avatar_url": "https://avatars0.githubusercontent.com/u/33585645?v=4",
-      "profile": "https://github.com/ngupta23",
-      "contributions": [
-        "code",
-        "bug",
-        "doc"
-      ]
-    },
-    {
-      "login": "aiwalter",
-      "name": "Martin Walter",
-      "avatar_url": "https://avatars0.githubusercontent.com/u/29627036?v=4",
-      "profile": "https://www.linkedin.com/in/martin-walter-1a33b3114/",
-      "contributions": [
-        "code",
-        "bug"
-      ]
-    },
-    {
-      "login": "Afzal-Ind",
-      "name": "Afzal",
-      "avatar_url": "https://avatars0.githubusercontent.com/u/11625672?v=4",
-      "profile": "https://github.com/Afzal-Ind",
-      "contributions": [
-        "code",
-        "doc"
-      ]
-    },
-    {
-      "login": "gracewgao",
-      "name": "Grace Gao",
-      "avatar_url": "https://avatars0.githubusercontent.com/u/38268331?v=4",
-      "profile": "https://www.linkedin.com/in/gracewgao/",
-      "contributions": [
-        "code",
-        "bug"
-      ]
-    },
-    {
-      "login": "utsavcoding",
-      "name": "Utsav Kumar Tiwari",
-      "avatar_url": "https://avatars3.githubusercontent.com/u/55446385?v=4",
-      "profile": "https://github.com/utsavcoding",
-      "contributions": [
-        "code",
-        "doc"
-      ]
-    },
-    {
-      "login": "tch",
-      "name": "Tomasz Chodakowski",
-      "avatar_url": "https://avatars3.githubusercontent.com/u/184076?v=4",
-      "profile": "https://github.com/tch",
-      "contributions": [
-        "code",
-        "doc",
-        "bug"
-      ]
-    },
-    {
-      "login": "vnmabus",
-      "name": "Carlos Ramos Carreño",
-      "avatar_url": "https://avatars1.githubusercontent.com/u/2364173?v=4",
-      "profile": "https://github.com/vnmabus",
-      "contributions": [
-        "doc"
-      ]
-    },
-    {
-      "login": "lpantano",
-      "name": "Lorena Pantano",
-      "avatar_url": "https://avatars2.githubusercontent.com/u/1621788?v=4",
-      "profile": "http://lpantano.github.io/",
-      "contributions": [
-        "ideas"
-      ]
-    },
-    {
-      "login": "KirstieJane",
-      "name": "Kirstie Whitaker",
-      "avatar_url": "https://avatars1.githubusercontent.com/u/3626306?v=4",
-      "profile": "https://whitakerlab.github.io/",
-      "contributions": [
-        "ideas",
-        "fundingFinding"
-      ]
-    },
-    {
-      "login": "juanitorduz",
-      "name": "Juan Orduz",
-      "avatar_url": "https://avatars1.githubusercontent.com/u/22996444?v=4",
-      "profile": "https://juanitorduz.github.io/",
-      "contributions": [
-        "tutorial",
-        "doc"
-      ]
-    }
->>>>>>> c57d8829
   ],
   "projectName": "sktime",
   "projectOwner": "alan-turing-institute",
