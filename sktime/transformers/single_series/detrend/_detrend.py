#!/usr/bin/env python3 -u
# -*- coding: utf-8 -*-
# copyright: sktime developers, BSD-3-Clause License (see LICENSE file)

__all__ = ["Detrender"]
__author__ = ["Markus Löning"]

from sklearn.base import clone

from sktime.forecasting.base._fh import ForecastingHorizon
from sktime.forecasting.base._meta import MetaForecasterMixin
from sktime.transformers.single_series.base import BaseSingleSeriesTransformer
from sktime.utils.validation.forecasting import check_y


class Detrender(MetaForecasterMixin, BaseSingleSeriesTransformer):
    """
    Remove a trend from a series.
    This transformer uses any forecaster and returns the in-sample residuals
    of the forecaster's predicted values.

    The Detrender works by first fitting the forecaster to the input data.
    To transform data, it uses the fitted forecaster to generate
    forecasts for the time points of the passed data and returns the residuals
     of the forecasts.
    Depending on the passed data, this will require it to generate in-sample
    or out-of-sample forecasts.

    The detrender also works in a pipeline as a form of boosting,
    by first detrending a time series and then fitting another forecaster on
    the residuals.

    For example, to remove the linear trend of a time series:
    forecaster = PolynomialTrendForecaster(degree=1)
    transformer = Detrender(forecaster=forecaster)
    yt = transformer.fit_transform(y_train)

    Parameters
    ----------
    forecaster : estimator object
<<<<<<< HEAD
        The forcasting model to remove the trend with
=======
        The forecasting model to remove the trend with
>>>>>>> 84051d60
        (e.g. PolynomialTrendForecaster)

    Attributes
    ----------
    forecaster_ : estimator object
        Model that defines the trend in the series
    """

    def __init__(self, forecaster):
        self.forecaster = forecaster
        self.forecaster_ = None
        super(Detrender, self).__init__()

    def fit(self, y_train, X_train=None):
        """
        Compute the trend in the series

        Parameters
        ----------
        y_train : pd.Series
            Time series to fit a trend to
        X_train : pd.DataFrame, optional (default=None)
            Exogenous variables

        Returns
        -------
        self : an instance of self
        """
        forecaster = clone(self.forecaster)
        self.forecaster_ = forecaster.fit(y_train, X_train=X_train)
        self._is_fitted = True
        return self

    def transform(self, y, X=None):
        """
        Remove trend from the data.

        Parameters
        ----------
        y : pd.Series, list
            Time series to be detrended
        X : pd.DataFrame, optional (default=False)
            Exogenous variables

        Returns
        -------
        y_hat : pd.Series
            De-trended series
        """
        self.check_is_fitted()
        y = check_y(y)

        fh = ForecastingHorizon(y.index, is_relative=False)
        y_pred = self.forecaster_.predict(fh, X=X)
        return y - y_pred

    def inverse_transform(self, y, X=None):
        """
        Add trend back to a time series

        Parameters
        ----------
        y : pd.Series, list
            Detrended time series to revert
        X : pd.DataFrame, optional (default=False)
            Exogenous variables

        Returns
        -------
        y_hat : pd.Series
            Series with the trend
        """
        self.check_is_fitted()
        y = check_y(y)
        fh = ForecastingHorizon(y.index, is_relative=False)
        y_pred = self.forecaster_.predict(fh=fh, X=X)
        return y + y_pred

    def update(self, y_new, update_params=False):
        """
        Update the parameters of the detrending estimator with new data

        Parameters
        ----------
        y_new : pd.Series
            New time series
        update_params : bool, optional (default=False)
            Update the parameters of the detrender model with

        Returns
        -------
        self : an instance of self
        """
        self.forecaster_.update(y_new, update_params=update_params)
        return self<|MERGE_RESOLUTION|>--- conflicted
+++ resolved
@@ -38,11 +38,7 @@
     Parameters
     ----------
     forecaster : estimator object
-<<<<<<< HEAD
-        The forcasting model to remove the trend with
-=======
         The forecasting model to remove the trend with
->>>>>>> 84051d60
         (e.g. PolynomialTrendForecaster)
 
     Attributes
