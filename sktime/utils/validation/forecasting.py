--- conflicted
+++ resolved
@@ -263,7 +263,6 @@
     check_is_fitted(estimator, attributes=attributes, msg=msg, all_or_any=all_or_any)
 
 
-<<<<<<< HEAD
 def check_alpha(alpha):
     """
     Check that a confidence level alpha (or list of alphas) is valid.
@@ -291,12 +290,8 @@
                 f"Alphas must lie in open interval (0, 1): got {al}."
             )
 
-def check_consistent_time_indices(x, y):
-    """Check that x and y have consistent indices.
-=======
 def check_consistent_time_index(y_test, y_pred, y_train=None):
     """Check that  and y have consistent indices.
->>>>>>> 0712769d
 
     Parameters
     ----------
