# -*- coding: utf-8 -*-
"""Helpers for OpenMP support during the build."""

# adapted fom https://github.com/scikit-learn/scikit-learn/blob/master
# /sklearn/_build_utils/openmp_helpers.py
# This code is adapted for a large part from the astropy openmp helpers, which
# can be found at: https://github.com/astropy/astropy-helpers/blob/master
# /astropy_helpers/openmp_helpers.py  # noqa


import glob
import os
import subprocess
import sys
import tempfile
import textwrap
from distutils.errors import CompileError
from distutils.errors import LinkError
from distutils.sysconfig import customize_compiler

from numpy.distutils.ccompiler import new_compiler

CCODE = textwrap.dedent(
    """\
    #include <omp.h>
    #include <stdio.h>
    int main(void) {
    #pragma omp parallel
    printf("nthreads=%d\\n", omp_get_num_threads());
    return 0;
    }
    """
)


def get_openmp_flag(compiler):
    if hasattr(compiler, "compiler"):
        compiler = compiler.compiler[0]
    else:
        compiler = compiler.__class__.__name__

    if sys.platform == "win32" and ("icc" in compiler or "icl" in compiler):
        return ["/Qopenmp"]
    elif sys.platform == "win32":
        return ["/openmp"]
    elif sys.platform == "darwin" and ("icc" in compiler or "icl" in compiler):
        return ["-openmp"]
    elif sys.platform == "darwin" and "openmp" in os.getenv("CPPFLAGS", ""):
        # -fopenmp can't be passed as compile flag when using Apple-clang.
        # OpenMP support has to be enabled during preprocessing.
        #
        # For example, our macOS wheel build jobs use the following environment
        # variables to build with Apple-clang and the brew installed "libomp":
        #
        # export CPPFLAGS="$CPPFLAGS -Xpreprocessor -fopenmp"
        # export CFLAGS="$CFLAGS -I/usr/local/opt/libomp/include"
        # export CXXFLAGS="$CXXFLAGS -I/usr/local/opt/libomp/include"
        # export LDFLAGS="$LDFLAGS -L/usr/local/opt/libomp/lib -lomp"
        # export DYLD_LIBRARY_PATH=/usr/local/opt/libomp/lib
        return []
    # Default flag for GCC and clang:
    return ["-fopenmp"]


def check_openmp_support():
    """Check whether OpenMP test code can be compiled and run"""
    ccompiler = new_compiler()
    customize_compiler(ccompiler)

    if os.getenv("SKTIME_NO_OPENMP"):
        # Build explicitly without OpenMP support
        return False

    start_dir = os.path.abspath(".")

    with tempfile.TemporaryDirectory() as tmp_dir:
        try:
            os.chdir(tmp_dir)

            # Write test program
            with open("test_openmp.c", "w") as f:
                f.write(CCODE)

            os.mkdir("objects")

            # Compile, test program
            openmp_flags = get_openmp_flag(ccompiler)
            ccompiler.compile(
                ["test_openmp.c"], output_dir="objects", extra_postargs=openmp_flags
            )

            # Link test program
            extra_preargs = os.getenv("LDFLAGS", None)
            if extra_preargs is not None:
                extra_preargs = extra_preargs.split(" ")
            else:
                extra_preargs = []

            objects = glob.glob(os.path.join("objects", "*" + ccompiler.obj_extension))
            ccompiler.link_executable(
                objects,
                "test_openmp",
                extra_preargs=extra_preargs,
                extra_postargs=openmp_flags,
            )

            # Run test program
            output = subprocess.check_output("./test_openmp")
            output = output.decode(sys.stdout.encoding or "utf-8").splitlines()

            # Check test program output
            if "nthreads=" in output[0]:
                nthreads = int(output[0].strip().split("=")[1])
                openmp_supported = len(output) == nthreads
            else:
                openmp_supported = False

        except (CompileError, LinkError, subprocess.CalledProcessError):
            openmp_supported = False

        finally:
            os.chdir(start_dir)

    err_message = textwrap.dedent(
        """
                            ***
<<<<<<< HEAD
        It seems that sktime cannot be built with OpenMP support.            
            
        - If your compiler supports OpenMP but the build still fails, please
          submit a bug report at: 
          'https://github.com/alan-turing-institute/sktime/issues'
          
=======
        It seems that sktime cannot be built with OpenMP support.

        - If your compiler supports OpenMP but the build still fails, please
          submit a bug report at:
          'https://github.com/alan-turing-institute/sktime/issues'

>>>>>>> f13c9e18
        - If you want to build sktime without OpenMP support, you can set
          the environment variable SKTIME_NO_OPENMP and rerun the build
          command. Note however that some estimators will run in sequential
          mode and their `n_jobs` parameter will have no effect anymore.
<<<<<<< HEAD
          
        - See sktime advanced installation instructions for more info: 
                https://alan-turing-institute.github.io/sktime/installation
                .html
=======

        - See sktime advanced installation instructions for more info:
          'https://https://www.sktime.org/en/latest/installation.html'
>>>>>>> f13c9e18
                            ***
        """
    )

    if not openmp_supported:
        raise CompileError(err_message)

    return True<|MERGE_RESOLUTION|>--- conflicted
+++ resolved
@@ -124,35 +124,19 @@
     err_message = textwrap.dedent(
         """
                             ***
-<<<<<<< HEAD
-        It seems that sktime cannot be built with OpenMP support.            
-            
-        - If your compiler supports OpenMP but the build still fails, please
-          submit a bug report at: 
-          'https://github.com/alan-turing-institute/sktime/issues'
-          
-=======
         It seems that sktime cannot be built with OpenMP support.
 
         - If your compiler supports OpenMP but the build still fails, please
           submit a bug report at:
           'https://github.com/alan-turing-institute/sktime/issues'
 
->>>>>>> f13c9e18
         - If you want to build sktime without OpenMP support, you can set
           the environment variable SKTIME_NO_OPENMP and rerun the build
           command. Note however that some estimators will run in sequential
           mode and their `n_jobs` parameter will have no effect anymore.
-<<<<<<< HEAD
-          
-        - See sktime advanced installation instructions for more info: 
-                https://alan-turing-institute.github.io/sktime/installation
-                .html
-=======
 
         - See sktime advanced installation instructions for more info:
           'https://https://www.sktime.org/en/latest/installation.html'
->>>>>>> f13c9e18
                             ***
         """
     )
