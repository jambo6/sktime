--- conflicted
+++ resolved
@@ -369,19 +369,11 @@
         The number of time steps taken at each step of the sliding window
         used to transform the series into a tabular matrix.
     """
-<<<<<<< HEAD
+
     pass
 
 
-class RecursiveRegressionForecaster(ReducedTabularRegressorMixin,
-                                    _RecursiveReducer):
-=======
-
-    pass
-
-
 class RecursiveRegressionForecaster(ReducedTabularRegressorMixin, _RecursiveReducer):
->>>>>>> 84051d60
     """
     Forecasting based on reduction to tabular regression with a recursive
     reduction strategy.
@@ -400,23 +392,15 @@
         The number of time steps taken at each step of the sliding window
         used to transform the series into a tabular matrix.
     """
-<<<<<<< HEAD
-=======
-
->>>>>>> 84051d60
+
     pass
 
 
 ##############################################################################
 # reduction to time series regression
-<<<<<<< HEAD
-class DirectTimeSeriesRegressionForecaster(ReducedTimeSeriesRegressorMixin,
-                                           _DirectReducer):
-=======
 class DirectTimeSeriesRegressionForecaster(
     ReducedTimeSeriesRegressorMixin, _DirectReducer
 ):
->>>>>>> 84051d60
     """
     Forecasting based on reduction to time series regression with a direct
     reduction strategy.
@@ -434,13 +418,6 @@
         The number of time steps taken at each step of the sliding window
         used to transform the series into a tabular matrix.
     """
-<<<<<<< HEAD
-    pass
-
-
-class RecursiveTimeSeriesRegressionForecaster(ReducedTimeSeriesRegressorMixin,
-                                              _RecursiveReducer):
-=======
 
     pass
 
@@ -448,7 +425,6 @@
 class RecursiveTimeSeriesRegressionForecaster(
     ReducedTimeSeriesRegressorMixin, _RecursiveReducer
 ):
->>>>>>> 84051d60
     """
     Forecasting based on reduction to time series regression with a recursive
     reduction strategy.
@@ -467,10 +443,7 @@
         The number of time steps taken at each step of the sliding window
         used to transform the series into a tabular matrix.
     """
-<<<<<<< HEAD
-=======
-
->>>>>>> 84051d60
+
     pass
 
 
